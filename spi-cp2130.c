/**
 * Kernel driver for CP2130 USB<->SPI bridge.
 * Copyright (C) 2016 Jochen Henneberg (jh@henneberg-systemdesign.com)
 *
 * This program is free software; you can redistribute it and/or
 * modify it under the terms of the GNU General Public License
 * as published by the Free Software Foundation; either version 2
 * of the License, or (at your option) any later version.
 *
 * This program is distributed in the hope that it will be useful,
 * but WITHOUT ANY WARRANTY; without even the implied warranty of
 * MERCHANTABILITY or FITNESS FOR A PARTICULAR PURPOSE.  See the
 * GNU General Public License for more details.
 *
 * You should have received a copy of the GNU General Public License
 * along with this program; if not, write to the Free Software
 * Foundation, Inc., 51 Franklin Street, Fifth Floor, Boston, MA  02110-1301, USA.
 */

#include <linux/slab.h>
#include <linux/module.h>
#include <linux/usb.h>
#include <linux/spi/spi.h>
#include <linux/workqueue.h>
#include <linux/string.h>
#include <asm/byteorder.h>
#include <linux/interrupt.h>
#include <linux/irqdomain.h>
#include <linux/irq.h>
#include <linux/gpio.h>
#include <linux/version.h>

#define USB_DEVICE_ID_CP2130         0x87a0
#define USB_VENDOR_ID_CYGNAL         0x10c4

#define CP2130_NUM_GPIOS             11
#define CP2130_IRQ_POLL_INTERVAL     1 * 1000 * 1000 /* us */

#define CP2130_CMD_READ              0x00
#define CP2130_CMD_WRITE             0x01
#define CP2130_CMD_WRITEREAD         0x02
#define CP2130_BULK_OFFSET_CMD       2
#define CP2130_BULK_OFFSET_LENGTH    4
#define CP2130_BULK_OFFSET_DATA      8

#define CP2130_BREQ_GET_GPIO_VALUES  0x20
#define CP2130_BREQ_SET_GPIO_MODE    0x23
#define CP2130_BREQ_GET_GPIO_CS      0x24
#define CP2130_BREQ_SET_GPIO_CS      0x25
#define CP2130_BREQ_GET_SPI_WORD     0x30
#define CP2130_BREQ_SET_SPI_WORD     0x31
#define CP2130_BREQ_GET_SPI_DELAY    0x32
#define CP2130_BREQ_SET_SPI_DELAY    0x33
#define CP2130_BREQ_GET_LOCK_BYTE    0x6E
#define CP2130_BREQ_GET_PIN_CONFIG   0x6C
#define CP2130_BREQ_SET_PIN_CONFIG   0x6D

#define CP2130_BREQ_MEMORY_KEY       0xA5F1

/* cp2130 attached chip */
struct cp2130_channel {
	int updated;
	int cs_en; /* chip-select enable mode */
	int irq_pin;
	int clock_phase;
	int polarity;
	int cs_pin_mode;
	int clock_freq; /* spi clock frequency */
	int delay_mask; /* cs enable, pre-deassert,
			   post assert and inter-byte delay enable */
	int inter_byte_delay;
	int pre_deassert_delay;
	int post_assert_delay;
	char *modalias;
	void *pdata;
	struct spi_device *chip;
};

/* cp2130 OTP ROM */
struct cp2130_otprom {
	int lock_byte;
	int pin_config[CP2130_NUM_GPIOS];
	int suspend_level;
	int suspend_mode;
	int wakeup_mask;
	int wakeup_match;
	int divider;
};

struct cp2130_gpio_irq {
	struct irq_domain *irq_domain;
	struct mutex      irq_lock;
	int               virq[CP2130_NUM_GPIOS];
	u16               irq_mask;
};

/* cp2130 device structure */
struct cp2130_device {
	struct usb_device *udev;
	struct usb_interface *intf;
	struct spi_master *spi_master;

	struct mutex chn_config_lock;
	struct mutex otprom_lock;
	struct mutex usb_bus_lock;

	struct work_struct update_chn_config;
	struct work_struct read_chn_config;
	struct work_struct update_otprom;
	struct work_struct read_otprom;
	struct cp2130_channel chn_configs[CP2130_NUM_GPIOS];
	struct cp2130_otprom otprom_config;

	struct cp2130_gpio_irq irq_chip;
	struct work_struct irq_work;

	struct gpio_chip gpio_chip;
	char *gpio_names[CP2130_NUM_GPIOS];
	u8 gpio_states[2];

	int current_channel;

	int irq_poll_interval;
};

/* USB device functions */
static int cp2130_probe(struct usb_interface *intf,
                        const struct usb_device_id *id);
static void cp2130_disconnect(struct usb_interface *intf);

static const struct usb_device_id cp2130_devices[] = {
	{ USB_DEVICE(USB_VENDOR_ID_CYGNAL, USB_DEVICE_ID_CP2130) },
	{ }
};

static struct usb_driver cp2130_driver = {
	.name                 = "cp2130",
	.probe                = cp2130_probe,
	.disconnect           = cp2130_disconnect,
	.suspend              = NULL,
	.resume               = NULL,
	.reset_resume         = NULL,
	.id_table             = cp2130_devices,
	.supports_autosuspend = 0,
};

static int __init cp2130_init(void)
{
	int ret;
	printk(KERN_DEBUG "cp2130_init\n");
	ret = usb_register_driver(&cp2130_driver, THIS_MODULE, "cp2130");
	if (ret)
		printk(KERN_ERR "can't register cp2130 driver\n");

	return ret;
}

static void __exit cp2130_exit(void)
{
	printk(KERN_DEBUG "cp2130_exit\n");
	usb_deregister(&cp2130_driver);
}

static int cp2130_spi_setup(struct spi_device *spi)
{
	return 0;
}

static void cp2130_spi_cleanup(struct spi_device *spi)
{
}

static char* cp2130_spi_speed_to_string(int reg_val)
{
	switch (reg_val) {
	case 0: return "12 MHz   ";
	case 1: return "6 MHz    ";
	case 2: return "3 MHz    ";
	case 3: return "1.5 MHz  ";
	case 4: return "750 kHz  ";
	case 5: return "375 kHz  ";
	case 6: return "187.5 kHz";
	case 7: return "93.8 kHz ";
	}
	return "";
}

/*
 * This is a workaround for older versions of linux which do not have
 * gpiochip_add(). In this module, the data parameter passed to
 * gpiochip_add_data is always the struct cp2130_device that contains the struct
 * gpio_chip that is passed as the first parameter. Based on this assumption we
 * can simulate the correct behaviour using container_of() to get the struct
 * cp2130_device from the struct gpio_chip.
 */
#if LINUX_VERSION_CODE < KERNEL_VERSION(4, 4, 0)
static inline struct cp2130_device *gpiochip_get_data(struct gpio_chip *chip)
{
	return container_of(chip, struct cp2130_device, gpio_chip);
}

static inline int gpiochip_add_data(struct gpio_chip *chip, void *data)
{
	return gpiochip_add(chip);
}
#endif

/*
 * This is a workaround for older versions of linux which have a __must_check
 * return type of int on the gpiochip_remove() function.
 */
static inline void gpiochip_remove_(struct gpio_chip *chip)
{
#if LINUX_VERSION_CODE < KERNEL_VERSION(3, 17, 0)
	if (gpiochip_remove(chip) < 0)
		dev_err(&gpiochip_get_data(chip)->intf->dev,
			"failed to remove GPIO chip");
#else
	gpiochip_remove(chip);
#endif
}

static ssize_t channel_config_show(struct device *dev,
                                   struct device_attribute *attr, char *buf)
{
	struct usb_interface *intf;
	struct usb_device *udev;
	struct cp2130_device *chip;
	struct cp2130_channel *chn;
	int i = 0;
	char out[256];
	ssize_t ret;

	intf = to_usb_interface(dev);
	if (!intf)
	        return -EFAULT;

	chip = usb_get_intfdata(intf);
	if (!chip)
		return -EFAULT;

	udev = usb_get_dev(interface_to_usbdev(intf));
	if (!udev)
		return -EFAULT;

	ret = sprintf(out, "channel\tcs_mode\tirq_pin\tclock_phase\tpolarity"
	              "\tcs_pin_mode\tclock_freq\tdelay_mask"
	              "\tinter_byte_delay\tpre_delay\tpost_delay"
	              "\tmod_alias\n");
	strcat(buf, out);
	mutex_lock(&chip->chn_config_lock);
	for (i = 0; i < CP2130_NUM_GPIOS; i++) {
		chn = &chip->chn_configs[i];
		ret += sprintf(out, "%d\t%d\t%d\t%d\t\t%d\t\t%d\t\t%s\t%d"
		               "\t\t%d\t\t\t%d\t\t%d\t\t'%s'\n",
		               i, chn->cs_en, chn->irq_pin, chn->clock_phase,
		               chn->polarity, chn->cs_pin_mode,
		               cp2130_spi_speed_to_string(chn->clock_freq),
		               chn->delay_mask, chn->inter_byte_delay,
		               chn->pre_deassert_delay, chn->post_assert_delay,
		               chn->modalias);
		strcat(buf, out);
	}
	mutex_unlock(&chip->chn_config_lock);

	return ret;
}

static int channel_config_store(struct device *dev,
                                struct device_attribute *attr,
                                const char *buf, size_t count)
{
	struct cp2130_channel chn;
	struct usb_interface *intf;
	struct usb_device *udev;
	struct cp2130_device *chip;
	char *lbuf;
	char *del; /* delimiter ',' */
	char *pos; /* current item position in buffer */
	int i, ret, eos, chn_id;

	intf = to_usb_interface(dev);
	if (!intf)
		return -EFAULT;

	chip = usb_get_intfdata(intf);
	if (!chip)
		return -EFAULT;

	udev = usb_get_dev(interface_to_usbdev(intf));
	if (!udev)
		return -EFAULT;

	dev_dbg(&udev->dev, "received '%s' from 'channel_config'", buf);

	if (!count)
		return -EINVAL;

	lbuf = kstrdup(buf, GFP_KERNEL);
	if (!lbuf)
		return -ENOMEM;

	pos = lbuf;
	eos = i = 0;
	do {
		/* search for next separator or end-of-string */
		del = strchr(pos, ',');
		if (!del)
			del = strchr(pos, '\0');
		if (!del) {
			ret = -EINVAL;
			goto out;
		}

		if (*del == '\0')
			eos = 1;
		*del = '\0';

		dev_dbg(&udev->dev, "parsing: %s(%d)", pos, i);

		/* parse current item */
		switch (i) {
		case 0: /* channel id */
			ret = kstrtoint(pos, 10, &chn_id);
			ret |= (chn_id < 0 || chn_id > 10) ? -EINVAL : 0;
			if (ret)
				goto out;
			break;
		case 1: /* chip-select enable */
			ret = kstrtoint(pos, 10, &chn.cs_en);
			ret |= (chn.cs_en < 0 || chn.cs_en > 2) ? -EINVAL : 0;
			if (ret)
				goto out;
			break;
		case 2: /* irq pin */
			ret = kstrtoint(pos, 10, &chn.irq_pin);
			ret |= (chn.irq_pin > 10) ? -EINVAL : 0;
			if (ret)
				goto out;
			break;
		case 3: /* clock phase */
			ret = kstrtoint(pos, 10, &chn.clock_phase);
			if (ret)
				goto out;
			chn.clock_phase = !!chn.clock_phase;
			break;
		case 4: /* polarity */
			ret = kstrtoint(pos, 10, &chn.polarity);
			if (ret)
				goto out;
			chn.polarity = !!chn.polarity;
			break;
		case 5: /* chip-select pin mode */
			ret = kstrtoint(pos, 10, &chn.cs_pin_mode);
			if (ret)
				goto out;
			chn.cs_pin_mode = !!chn.cs_pin_mode;
			break;
		case 6: /* spi clock frequency */
			ret = kstrtoint(pos, 10, &chn.clock_freq);
			ret |= (chn.clock_freq < 0 || chn.clock_freq > 7) ?
				-EINVAL : 0;
			if (ret)
				goto out;
			break;
		case 7: /* delay mask */
			ret = kstrtoint(pos, 10, &chn.delay_mask);
			ret |= (chn.delay_mask < 0 || chn.delay_mask > 15) ?
				-EINVAL : 0;
			if (ret)
				goto out;
			break;
		case 8: /* inter-byte delay */
			ret = kstrtoint(pos, 10, &chn.inter_byte_delay);
			ret |= (chn.inter_byte_delay < 0 ||
			        chn.inter_byte_delay > 0xffff) ?
				-EINVAL : 0;
			if (ret)
				goto out;
			break;
		case 9: /* pre-deassert delay */
			ret = kstrtoint(pos, 10, &chn.pre_deassert_delay);
			ret |= (chn.pre_deassert_delay < 0 ||
			        chn.pre_deassert_delay > 0xffff) ?
				-EINVAL : 0;
			if (ret)
				goto out;
			break;
		case 10: /* post-assert delay */
			ret = kstrtoint(pos, 10, &chn.post_assert_delay);
			ret |= (chn.post_assert_delay < 0 ||
			        chn.post_assert_delay > 0xffff) ?
				-EINVAL : 0;
			if (ret)
				goto out;
			break;
		case 11: /* modalias */
			chn.modalias = kstrdup(pos, GFP_KERNEL);
			if (!chn.modalias) {
				ret = -EINVAL;
				goto out;
			}
			break;
		default:
			ret = -EINVAL;
			goto out;
		}

		/* move the parser position forward */
		pos = ++del;
		i++;
	} while (!eos);

	if (i < 11) {
		ret = -EINVAL;
		goto out;
	}

	chn.updated = 1;
	mutex_lock(&chip->chn_config_lock);
	if (chip->chn_configs[chn_id].updated) {
		ret = -EINVAL;
		goto unlock;
	}
	/* preserve pdata */
	chn.pdata = chip->chn_configs[chn_id].pdata;

	memcpy(&chip->chn_configs[chn_id], &chn, sizeof(chn));
	schedule_work(&chip->update_chn_config);
	ret = count;

unlock:
	mutex_unlock(&chip->chn_config_lock);

out:
	kfree(lbuf);
	return ret;
}
static DEVICE_ATTR_RW(channel_config);


static int channel_pdata_store(struct device *dev,
                               struct device_attribute *attr, const char *buf,
                               size_t count)
{
	struct usb_interface *intf;
	struct usb_device *udev;
	struct cp2130_device *chip;
	struct cp2130_channel *chn;
	int chn_id;
	int ret;

	intf = to_usb_interface(dev);
	if (!intf)
		return -EFAULT;

	chip = usb_get_intfdata(intf);
	if (!chip)
		return -EFAULT;

	udev = usb_get_dev(interface_to_usbdev(intf));
	if (!udev)
		return -EFAULT;

	/* first byte is channel id,
	   then follows binary platform data */
	if (count < 2)
		return -EINVAL;

	chn_id = buf[0];
	dev_dbg(&udev->dev, "received pdata for channel %u", chn_id);

	if (chn_id < 0 || chn_id >= CP2130_NUM_GPIOS)
		return -EINVAL;

	chn = &chip->chn_configs[chn_id];

	/* pdata can be set only once */
	if (chn->pdata) {
		ret = -EINVAL;
		goto out;
	}

	dev_dbg(&udev->dev, "set pdata for channel %u", chn_id);

	mutex_lock(&chip->chn_config_lock);
	chn->pdata = kzalloc(count - 1, GFP_KERNEL);
	if (!chn->pdata) {
		ret = -ENOMEM;
		goto out;
	}

	if (!memcpy(chn->pdata, buf + 1, count - 1)) {
		kfree(chn->pdata);
		chn->pdata = NULL;
		ret = -EIO;
		goto out;
	}

	ret = count;
out:
	mutex_unlock(&chip->chn_config_lock);
	return ret;
}
static DEVICE_ATTR_WO(channel_pdata);

static char* cp2130_pin_mode_to_string(int val)
{
	switch (val) {
	case 0:  return "in        ";
	case 1:  return "open-drain";
	case 2:  return "push-pull ";
	case 3:  return "nCS       ";
	default: return "special   ";
	}
	return "";
}

static ssize_t otp_rom_show(struct device *dev,
                            struct device_attribute *attr, char *buf)
{
	struct usb_interface *intf;
	struct usb_device *udev;
	struct cp2130_device *chip;
	int pin;
	int i = 0;
	char out[256];
	ssize_t ret;

	intf = to_usb_interface(dev);
	if (!intf)
		return -EFAULT;

	chip = usb_get_intfdata(intf);
	if (!chip)
		return -EFAULT;

	udev = usb_get_dev(interface_to_usbdev(intf));
	if (!udev)
		return -EFAULT;

	mutex_lock(&chip->otprom_lock);

	ret = sprintf(out, "OTP lock status (ro):"
	              "\nvid\t\tpid\t\tmax_power\tpower_mode"
	              "\tversion\t\tmanu_2\t\tmanu_1"
	              "\t\tpriority\tproduct_1\tproduct_2\tserial"
	              "\t\tpin_config\n");
	strcat(buf, out);
	for (i = 0; i < 12; i++) {
		if (!!((chip->otprom_config.lock_byte >> i) & 1))
			ret += sprintf(out, "unlocked\t");
		else
			ret += sprintf(out, "locked\t\t");
		strcat(buf, out);
	}
	ret += sprintf(out, "\n\nOTP pin configuration (rw):\n");
	strcat(buf, out);

	for (i = 0; i < CP2130_NUM_GPIOS; i++) {
		ret += sprintf(out, "pin %d\t\t", i);
		strcat(buf, out);
	}
	strcat(buf, "\n");
	ret++;
	for (i = 0; i < CP2130_NUM_GPIOS; i++) {
		pin = chip->otprom_config.pin_config[i];
		ret += sprintf(out, "%s\t", cp2130_pin_mode_to_string(pin));
		strcat(buf, out);
	}

	ret += sprintf(out, "\n\nOTP pin configuration extra data(ro):"
	               "\nsuspend_level\tsuspend_mode\twakeup_mask\twakeup_match"
	               "\tdivider\n");
	strcat(buf, out);
	ret += sprintf(out, "%d\t\t%d\t\t%d\t\t%d\t\t%d\n",
	               chip->otprom_config.suspend_level,
	               chip->otprom_config.suspend_mode,
	               chip->otprom_config.wakeup_mask,
	               chip->otprom_config.wakeup_match,
	               chip->otprom_config.divider);
	strcat(buf, out);

	mutex_unlock(&chip->otprom_lock);

	return ret;
}

static int otp_rom_store(struct device *dev,
                         struct device_attribute *attr,
                         const char *buf, size_t count)
{
	int pin_config[CP2130_NUM_GPIOS];
	struct usb_interface *intf;
	struct usb_device *udev;
	struct cp2130_device *chip;
	char *lbuf;
	char *del; /* delimiter ',' */
	char *pos; /* current item position in buffer */
	int i, ret, eos;

	intf = to_usb_interface(dev);
	if (!intf)
		return -EFAULT;

	chip = usb_get_intfdata(intf);
	if (!chip)
		return -EFAULT;

	udev = usb_get_dev(interface_to_usbdev(intf));
	if (!udev)
		return -EFAULT;

	dev_dbg(&udev->dev, "received '%s' from 'otp_rom'", buf);

	if (!count)
		return -EINVAL;

	lbuf = kstrdup(buf, GFP_KERNEL);
	if (!lbuf)
		return -ENOMEM;

	pos = lbuf;
	eos = i = 0;
	do {
		/* search for next separator or end-of-string */
		del = strchr(pos, ',');
		if (!del)
			del = strchr(pos, '\0');
		if (!del) {
			ret = -EINVAL;
			goto out;
		}

		if (*del == '\0')
			eos = 1;
		*del = '\0';

		dev_dbg(&udev->dev, "parsing: %s(%d)", pos, i);

		if (i == CP2130_NUM_GPIOS) {
			ret = -EINVAL;
			goto out;
		}

		/* parse current item */
		if (*pos == 'x') {
			pin_config[i] = -1;
		} else {
			ret = kstrtoint(pos, 10, &(pin_config[i]));
			ret |= (pin_config[i] < 0 ||
			        pin_config[i] > 3) ?
				-EINVAL : 0;
			if (ret)
				goto out;
		}

		/* move the parser position forward */
		pos = ++del;
		i++;
	} while (!eos);

	if (i < 11) {
		ret = -EINVAL;
		goto out;
	}

	mutex_lock(&chip->otprom_lock);

	for (i = 0; i < CP2130_NUM_GPIOS; i++) {
		if (pin_config[i] < 0)
			continue;
		printk(KERN_INFO "cp2130 read OTP: %d", pin_config[i]);
		chip->otprom_config.pin_config[i] = pin_config[i];
	}
	schedule_work(&chip->update_otprom);
	ret = count;

	mutex_unlock(&chip->otprom_lock);

out:
	kfree(lbuf);
	return ret;
}
static DEVICE_ATTR_RW(otp_rom);

static ssize_t irq_poll_interval_show(struct device *dev,
                                      struct device_attribute *attr, char *buf)
{
	struct usb_interface *intf;
	struct usb_device *udev;
	struct cp2130_device *chip;
	ssize_t ret;

	intf = to_usb_interface(dev);
	if (!intf)
		return -EFAULT;

	chip = usb_get_intfdata(intf);
	if (!chip)
		return -EFAULT;

	udev = usb_get_dev(interface_to_usbdev(intf));
	if (!udev)
		return -EFAULT;

	ret = sprintf(buf, "%d us\n", chip->irq_poll_interval);

	return ret;
}

static int irq_poll_interval_store(struct device *dev,
                                   struct device_attribute *attr,
                                   const char *buf, size_t count)
{
	struct usb_interface *intf;
	struct usb_device *udev;
	struct cp2130_device *chip;
	int ret, interval;

	intf = to_usb_interface(dev);
	if (!intf)
		return -EFAULT;

	chip = usb_get_intfdata(intf);
	if (!chip)
		return -EFAULT;

	udev = usb_get_dev(interface_to_usbdev(intf));
	if (!udev)
		return -EFAULT;

	ret = kstrtoint(buf, 10, &interval);

	/* we only allow numbers and nothing below 10us */
	if (ret || interval < 10)
		return -EINVAL;

	chip->irq_poll_interval = interval;

	return count;
}
static DEVICE_ATTR_RW(irq_poll_interval);

static int cp2130_spi_transfer_one_message(struct spi_master *master,
                                           struct spi_message *mesg)
{
	struct spi_transfer *xfer;
	struct cp2130_device *dev =
		(struct cp2130_device*) spi_master_get_devdata(master);
	char *urb;
	size_t urb_len;
<<<<<<< HEAD
        char ctrl_urb[2] = { 0 };
        int len, ret = 0, chn_id;
        struct cp2130_channel *chn;
=======
	char ctrl_urb[2] = { 0 };
	int len, ret, chn_id;
	struct cp2130_channel *chn;
>>>>>>> bd56441c
	unsigned int recv_pipe, xmit_pipe;
	unsigned int xmit_ctrl_pipe;

	dev_dbg(&master->dev, "spi transfer one message");

	xmit_pipe = usb_sndbulkpipe(dev->udev, 0x01);
	recv_pipe = usb_rcvbulkpipe(dev->udev, 0x82);

	dev_dbg(&master->dev, "recv/xmit pipes: %u / %u",
	        recv_pipe, xmit_pipe);

	/* search for spi setup of this device */
	for (chn_id = 0; chn_id < CP2130_NUM_GPIOS; chn_id++) {
		chn = &dev->chn_configs[chn_id];
		if (chn->chip == mesg->spi)
			break;
	}

	mutex_lock(&dev->usb_bus_lock);

	if (chn_id == CP2130_NUM_GPIOS)
		goto out;

	xmit_ctrl_pipe = usb_sndctrlpipe(dev->udev, 0);
	if (chn_id != dev->current_channel) {
		dev_dbg(&dev->udev->dev, "load setup %d for channel %d",
		        chn->cs_en, chn_id);
		ctrl_urb[0] = chn_id;
		ctrl_urb[1] = chn->cs_en;
		ret = usb_control_msg(
			dev->udev, xmit_ctrl_pipe,
			CP2130_BREQ_SET_GPIO_CS,
			USB_TYPE_VENDOR | USB_RECIP_DEVICE | USB_DIR_OUT,
			0, 0,
			ctrl_urb, 2, 200);
		if (ret < 2)
			goto out;

		dev->current_channel = chn_id;
	}

	urb_len = CP2130_BULK_OFFSET_DATA;
	list_for_each_entry(xfer, &mesg->transfers, transfer_list) {
		if (xfer->tx_buf &&
		    ((xfer->len + CP2130_BULK_OFFSET_DATA) > urb_len))
			urb_len = CP2130_BULK_OFFSET_DATA + xfer->len;
	}
	urb = kmalloc(urb_len, GFP_KERNEL);
<<<<<<< HEAD
	if (!urb) {
		ret = -ENOMEM;
		goto out;
	}
=======
	if (!urb)
		goto out;
>>>>>>> bd56441c

	/* iterate through all transfers */
	list_for_each_entry(xfer, &mesg->transfers, transfer_list) {
		dev_dbg(&master->dev, "spi transfer stats: %p, %p, %d",
		        xfer->tx_buf, xfer->rx_buf, xfer->len);

		/* empty transfer */
		if (!xfer->tx_buf && !xfer->rx_buf) {
			udelay(xfer->delay_usecs);
			continue;
		}

		memset(urb, 0, urb_len);

		/* init length field */
		*((u32*) (urb + CP2130_BULK_OFFSET_LENGTH)) =
			__cpu_to_le32(xfer->len);

		/* copy SPI tx data */
		if (xfer->tx_buf)
			memcpy(urb + CP2130_BULK_OFFSET_DATA,
			       xfer->tx_buf, xfer->len);

		/* prepare URB and submit sync
		   CP2130 / AN792 p.7: 'any previous data transfer command
		   must complete before another data transfer command
		   is issued', so there is no advantage from using the
		   async USB API */

		if (xfer->tx_buf && xfer->rx_buf) {
			urb[CP2130_BULK_OFFSET_CMD] = CP2130_CMD_WRITEREAD;
			/* usb write */
			ret = usb_bulk_msg(dev->udev, xmit_pipe, urb,
			                   CP2130_BULK_OFFSET_DATA + xfer->len,
			                   &len, 200);
			dev_dbg(&master->dev, "usb write %d", ret);
			if (ret)
				break;
			/* usb read */
			ret = usb_bulk_msg(dev->udev, recv_pipe,
			                   xfer->rx_buf, xfer->len,
			                   &len, 200);
			dev_dbg(&master->dev, "usb read %d", ret);
			if (ret)
				break;
		} else if (!xfer->rx_buf) {
			/* prepare URB and submit sync */
			urb[CP2130_BULK_OFFSET_CMD] = CP2130_CMD_WRITE;
			/* usb write */
			ret = usb_bulk_msg(dev->udev, xmit_pipe, urb,
			                   CP2130_BULK_OFFSET_DATA + xfer->len,
			                   &len, 200);
			if (ret)
				break;
		} else if (!xfer->tx_buf) {
			/* prepare URB and submit sync */
			urb[CP2130_BULK_OFFSET_CMD] = CP2130_CMD_READ;
			/* usb write */
			ret = usb_bulk_msg(dev->udev, xmit_pipe, urb,
			                   CP2130_BULK_OFFSET_DATA,
			                   &len, 200);
			if (ret)
				break;
			/* usb read */
			ret = usb_bulk_msg(dev->udev, recv_pipe, xfer->rx_buf,
			                   xfer->len, &len, 200);
			if (ret)
				break;
		}

		udelay(xfer->delay_usecs);
		mesg->actual_length += xfer->len;
	}

	kfree(urb);

out:
	mutex_unlock(&dev->usb_bus_lock);
	mesg->status = ret;
	if (ret)
		dev_err(&master->dev, "USB transfer failed with %d", ret);
	spi_finalize_current_message(master); /* signal done to queue */
	return ret;
}

static int cp2130_irq_from_pin(struct cp2130_device *dev, int pin)
{
	return dev->irq_chip.virq[pin];
}

static void cp2130_update_channel_config(struct work_struct *work)
{
	int i;
	char urb[8];
	int ret;
	unsigned int xmit_pipe;
	struct cp2130_device *dev = container_of(work,
	                                         struct cp2130_device,
	                                         update_chn_config);
	struct cp2130_channel *chn;

	dev_dbg(&dev->udev->dev, "control pipes: %u, %u",
	        usb_sndctrlpipe(dev->udev, 0),
	        usb_rcvctrlpipe(dev->udev, 0));

	xmit_pipe = usb_sndctrlpipe(dev->udev, 0);

	mutex_lock(&dev->chn_config_lock);
	for (i = 0; i < CP2130_NUM_GPIOS; i++) {
		chn = &dev->chn_configs[i];
		if (!chn->updated)
			continue;

		if (chn->updated > 1)
			continue;

		chn->updated++;

		dev_dbg(&dev->udev->dev, "update config of channel %d", i);
		urb[0] = i;

		mutex_lock(&dev->usb_bus_lock);

		dev_dbg(&dev->udev->dev, "set spi word");
		urb[1] = (chn->clock_freq << 0) |
			(chn->cs_pin_mode << 3) |
			(chn->polarity    << 4) |
			(chn->clock_phase << 5);

		ret = usb_control_msg(
			dev->udev, xmit_pipe,
			CP2130_BREQ_SET_SPI_WORD,
			USB_TYPE_VENDOR | USB_RECIP_DEVICE | USB_DIR_OUT,
			0, 0,
			urb, 2, 200);
		if (ret < 2)
			goto error_unlock;

		dev_dbg(&dev->udev->dev, "set spi delay");
		urb[1] = chn->delay_mask;

		urb[2] = (chn->inter_byte_delay & 0xff00) >> 8;
		urb[3] = (chn->inter_byte_delay & 0x00ff) >> 0;

		urb[4] = (chn->post_assert_delay & 0xff00) >> 8;
		urb[5] = (chn->post_assert_delay & 0x00ff) >> 0;

		urb[6] = (chn->pre_deassert_delay & 0xff00) >> 8;
		urb[7] = (chn->pre_deassert_delay & 0x00ff) >> 0;
		ret = usb_control_msg(
			dev->udev, xmit_pipe,
			CP2130_BREQ_SET_SPI_DELAY,
			USB_TYPE_VENDOR | USB_RECIP_DEVICE | USB_DIR_OUT,
			0, 0,
			urb, 8, 200);
		if (ret < 8)
			goto error_unlock;

		/* configure irq pin as input if required */
		if (chn->irq_pin >= 0) {
			urb[0] = chn->irq_pin;
			urb[1] = 0; /* input */
			urb[2] = 0; /* value, ignored for input */
			ret = usb_control_msg(
				dev->udev, xmit_pipe,
				CP2130_BREQ_SET_GPIO_MODE,
				USB_TYPE_VENDOR | USB_RECIP_DEVICE | USB_DIR_OUT,
				0, 0,
				urb, 3, 200);
			if (ret < 3)
				goto error_unlock;
		}

		mutex_unlock(&dev->usb_bus_lock);

		dev_dbg(&dev->udev->dev, "try register %s", chn->modalias);

		chn->chip = spi_alloc_device(dev->spi_master);
		if (!chn->chip)
			goto error;

		chn->chip->max_speed_hz = dev->spi_master->max_speed_hz;
		chn->chip->chip_select = i;
		chn->chip->mode = (chn->polarity << 1) | chn->clock_phase;
		chn->chip->bits_per_word = 8; /* we can only do this */
		chn->chip->irq = cp2130_irq_from_pin(dev, chn->irq_pin);

		chn->chip->dev.platform_data = chn->pdata;

		dev_dbg(&dev->udev->dev, "initialized %s chip", chn->modalias);
		strncpy(chn->chip->modalias, chn->modalias,
		        sizeof(chn->chip->modalias));

		ret = spi_add_device(chn->chip);
		if (ret)
			goto error;

		dev_dbg(&dev->udev->dev, "%s probe complete", chn->modalias);
	}
	mutex_unlock(&dev->chn_config_lock);

	schedule_work(&dev->read_chn_config);
	return;

error_unlock:
	mutex_unlock(&dev->usb_bus_lock);

error:
	mutex_unlock(&dev->chn_config_lock);
	dev_err(&dev->udev->dev, "failed to configure channel %d", i);
}

static void cp2130_read_channel_config(struct work_struct *work)
{
	int i;
	char urb[32];
	int ret;
	unsigned int recv_pipe;
	struct cp2130_device *dev = container_of(work,
	                                         struct cp2130_device,
	                                         read_chn_config);
	struct cp2130_channel *chn;

	dev_dbg(&dev->udev->dev, "control pipes: %u, %u",
	        usb_sndctrlpipe(dev->udev, 0),
	        usb_rcvctrlpipe(dev->udev, 0));

	recv_pipe = usb_rcvctrlpipe(dev->udev, 0);

	mutex_lock(&dev->chn_config_lock);
	mutex_lock(&dev->usb_bus_lock);
	dev_dbg(&dev->udev->dev, "read channel configs");

	dev_dbg(&dev->udev->dev, "get spi word");
	ret = usb_control_msg(
		dev->udev, recv_pipe,
		CP2130_BREQ_GET_SPI_WORD,
		USB_TYPE_VENDOR | USB_RECIP_DEVICE | USB_DIR_IN,
		0, 0,
		urb, 11, 200);

	for (i = 0; i < CP2130_NUM_GPIOS; i++) {
		chn = &dev->chn_configs[i];

		chn->clock_freq = urb[i] & 7;
		chn->cs_pin_mode = !!(urb[i] & 8);
		chn->polarity = !!(urb[i] & 16);
		chn->clock_phase = !!(urb[i] & 32);
	}

	dev_dbg(&dev->udev->dev, "get delays");
	for (i = 0; i < CP2130_NUM_GPIOS; i++) {
		ret = usb_control_msg(
			dev->udev, recv_pipe,
			CP2130_BREQ_GET_SPI_DELAY,
			USB_TYPE_VENDOR | USB_RECIP_DEVICE | USB_DIR_IN,
			0, i,
			urb, 8, 200);

		chn = &dev->chn_configs[i];

		chn->delay_mask = urb[1];
		chn->inter_byte_delay = urb[2] << 8;
		chn->inter_byte_delay |= urb[2] & 0xff;
		chn->post_assert_delay = urb[3] << 8;
		chn->post_assert_delay |= urb[4] & 0xff;
		chn->pre_deassert_delay = urb[5] << 8;
		chn->pre_deassert_delay |= urb[6] & 0xff;
	}

	mutex_unlock(&dev->usb_bus_lock);
	mutex_unlock(&dev->chn_config_lock);
}

static void cp2130_update_otprom(struct work_struct *work)
{
	int i;
	struct cp2130_device *dev = container_of(work,
	                                         struct cp2130_device,
	                                         update_otprom);
	char urb[0x14] = { 0 };
	int ret;
	unsigned int xmit_pipe;

	xmit_pipe = usb_sndctrlpipe(dev->udev, 0);

	mutex_lock(&dev->otprom_lock);

	for (i = 0; i < CP2130_NUM_GPIOS; i++)
		urb[i] = dev->otprom_config.pin_config[i];

	mutex_lock(&dev->usb_bus_lock);

	ret = usb_control_msg(
		dev->udev, xmit_pipe,
		CP2130_BREQ_SET_PIN_CONFIG,
		USB_TYPE_VENDOR | USB_RECIP_DEVICE | USB_DIR_OUT,
		CP2130_BREQ_MEMORY_KEY, 0,
		urb, 0x14, 200);

	if (ret)
		dev_err(&dev->udev->dev, "error writing OTP ROM pin config");

	mutex_unlock(&dev->usb_bus_lock);
	mutex_unlock(&dev->otprom_lock);

	schedule_work(&dev->read_otprom);
}

static void cp2130_read_otprom(struct work_struct *work)
{
	int i;
	char urb[32];
	int ret;
	unsigned int recv_pipe;
	struct cp2130_device *dev = container_of(work,
	                                         struct cp2130_device,
	                                         read_otprom);

	dev_dbg(&dev->udev->dev, "control pipes: %u, %u",
	        usb_sndctrlpipe(dev->udev, 0),
	        usb_rcvctrlpipe(dev->udev, 0));

	recv_pipe = usb_rcvctrlpipe(dev->udev, 0);

	mutex_lock(&dev->otprom_lock);
	mutex_lock(&dev->usb_bus_lock);
	dev_dbg(&dev->udev->dev, "read OTP ROM");

	dev_dbg(&dev->udev->dev, "get lock byte");
	ret = usb_control_msg(
		dev->udev, recv_pipe,
		CP2130_BREQ_GET_LOCK_BYTE,
		USB_TYPE_VENDOR | USB_RECIP_DEVICE | USB_DIR_IN,
		0, 0,
		urb, 2, 200);
	dev_info(&dev->udev->dev, "lock byte %02X %02X",
	         urb[0] & 0xff, urb[1] & 0x0f);
	dev->otprom_config.lock_byte = urb[0] & 0xff;
	dev->otprom_config.lock_byte |= (urb[1] & 0x0f) << 8;

	dev_dbg(&dev->udev->dev, "get pin config");
	ret = usb_control_msg(
		dev->udev, recv_pipe,
		CP2130_BREQ_GET_PIN_CONFIG,
		USB_TYPE_VENDOR | USB_RECIP_DEVICE | USB_DIR_IN,
		0, 0,
		urb, 0x14, 200);

	for (i = 0; i < CP2130_NUM_GPIOS; ++i) {
		dev_info(&dev->udev->dev, "pin %d: %02X",
		         i, urb[i]);
		dev->otprom_config.pin_config[i] = urb[i];
	}
	dev->otprom_config.suspend_level = (urb[i] << 8) | urb[i + 1];
	i += 2;
	dev->otprom_config.suspend_mode = (urb[i] << 8) | urb[i + 1];
	i += 2;
	dev->otprom_config.wakeup_mask = (urb[i] << 8) | urb[i + 1];
	i += 2;
	dev->otprom_config.wakeup_match = (urb[i] << 8) | urb[i + 1];
	i += 2;
	dev->otprom_config.divider = urb[i];

	mutex_unlock(&dev->usb_bus_lock);
	mutex_unlock(&dev->otprom_lock);
}

static void cp2130_read_gpios(struct work_struct *work)
{
	unsigned int recv_pipe;
	char urb[2];
	struct cp2130_device *dev = container_of(work,
	                                         struct cp2130_device,
	                                         irq_work);
	int i, set;
	unsigned long flags;

loop:
	recv_pipe = usb_rcvctrlpipe(dev->udev, 0);

	dev_dbg(&dev->udev->dev, "start read gpios");

	mutex_lock(&dev->usb_bus_lock);
	i = usb_control_msg(
		dev->udev, recv_pipe,
		CP2130_BREQ_GET_GPIO_VALUES,
		USB_TYPE_VENDOR | USB_RECIP_DEVICE | USB_DIR_IN,
		0, 0,
		urb, 2, 200);
	mutex_unlock(&dev->usb_bus_lock);

	dev->gpio_states[0] = urb[0];
	dev->gpio_states[1] = urb[1];

	if (i < 2) {
		dev_err(&dev->udev->dev, "failed to read gpios");
		goto next;
	}

	dev_dbg(&dev->udev->dev, "read gpios 1: %02X",
	        urb[1] & 0xff & ~(1 | 2 | 4));
	dev_dbg(&dev->udev->dev, "read gpios 2: %02X",
	        urb[0] & 0xff & ~(2 | 128));

	for (i = 0; i < CP2130_NUM_GPIOS; ++i) {
		if (!(dev->irq_chip.irq_mask & (1 << i)))
			continue;

		switch (i) {
		case 0:
		case 1:
		case 2:
		case 3:
		case 4:
			set = urb[1] & (8 << i);
			break;
		case 5:
			set = urb[0] & (1 << 0);
			break;
		case 6:
		case 7:
		case 8:
		case 9:
		case 10:
			set = urb[0] & (4 << (i - 6));
			break;
		}

		if (!set) {
			dev_dbg(&dev->udev->dev, "issue irq on %d", i);
			local_irq_save(flags);
			generic_handle_irq(dev->irq_chip.virq[i]);
			local_irq_restore(flags);
		}
	}

next:
	if (dev->irq_poll_interval < 0)
		return;

	usleep_range(dev->irq_poll_interval, dev->irq_poll_interval + 20);
	goto loop;
}

static void cp2130_gpio_irq_mask(struct irq_data *data)
{
	struct cp2130_gpio_irq *irq_dev = irq_data_get_irq_chip_data(data);
	struct cp2130_device *dev
		= container_of(irq_dev, struct cp2130_device, irq_chip);

	dev_dbg(&dev->udev->dev, "irq mask %lu", data->hwirq);
	irq_dev->irq_mask &= ~(1 << data->hwirq);
}

static void cp2130_gpio_irq_unmask(struct irq_data *data)
{
	struct cp2130_gpio_irq *irq_dev = irq_data_get_irq_chip_data(data);
	struct cp2130_device *dev
		= container_of(irq_dev, struct cp2130_device, irq_chip);

	dev_dbg(&dev->udev->dev, "irq unmask %lu", data->hwirq);
	irq_dev->irq_mask |= 1 << data->hwirq;
}

static int cp2130_gpio_irq_set_type(struct irq_data *data, unsigned int type)
{
	return 0;
}

static void cp2130_gpio_irq_bus_lock(struct irq_data *data)
{
	struct cp2130_gpio_irq *irq_dev = irq_data_get_irq_chip_data(data);
	mutex_lock(&irq_dev->irq_lock);
}

static void cp2130_gpio_irq_bus_unlock(struct irq_data *data)
{
	struct cp2130_gpio_irq *irq_dev = irq_data_get_irq_chip_data(data);
	mutex_unlock(&irq_dev->irq_lock);
}

static struct irq_chip cp2130_gpio_irq_chip = {
	.name                = "gpio-cp2130",
	.irq_mask            = cp2130_gpio_irq_mask,
	.irq_unmask          = cp2130_gpio_irq_unmask,
	.irq_set_type        = cp2130_gpio_irq_set_type,
	.irq_bus_lock        = cp2130_gpio_irq_bus_lock,
	.irq_bus_sync_unlock = cp2130_gpio_irq_bus_unlock,
};

static int cp2130_gpio_irq_map(struct irq_domain *domain, unsigned int irq,
                               irq_hw_number_t hwirq)
{
	irq_set_chip_data(irq, domain->host_data);
	irq_set_chip(irq, &cp2130_gpio_irq_chip);
	irq_set_chip_and_handler(irq, &cp2130_gpio_irq_chip, handle_simple_irq);
	irq_set_noprobe(irq);
	return 0;
}

static const struct irq_domain_ops cp2130_gpio_irq_domain_ops = {
	.map = cp2130_gpio_irq_map,
};

static void cp2130_gpio_irq_remove(struct cp2130_device *dev);

static int cp2130_gpio_irq_probe(struct cp2130_device *dev)
{
	struct cp2130_gpio_irq *irq_dev = &dev->irq_chip;
	int i;

	mutex_init(&irq_dev->irq_lock);

	irq_dev->irq_domain = irq_domain_add_linear(
		dev->udev->dev.of_node, CP2130_NUM_GPIOS,
		&cp2130_gpio_irq_domain_ops, irq_dev);

	if (!irq_dev->irq_domain) {
		dev_err(&dev->udev->dev, "failed to register IRQ domain");
		return -ENOMEM;
	}

	irq_dev->irq_mask = 0;
	for (i = 0; i < CP2130_NUM_GPIOS; ++i) {
		irq_dev->virq[i] =
			irq_create_mapping(irq_dev->irq_domain, i);
		dev_dbg(&dev->udev->dev, "created virtual irq %d",
		        irq_dev->virq[i]);
	}

	INIT_WORK(&dev->irq_work, cp2130_read_gpios);
	schedule_work(&dev->irq_work);

	return 0;
}

static void cp2130_gpio_irq_remove(struct cp2130_device *dev)
{
	int i = 0;

	if (!dev->irq_chip.irq_domain)
		return;

	for (i = 0; i < CP2130_NUM_GPIOS; ++i) {
		irq_dispose_mapping(dev->irq_chip.virq[i]);
	}

	irq_domain_remove(dev->irq_chip.irq_domain);
}

static int cp2130_gpio_direction_input(struct gpio_chip *gc, unsigned off)
{
	struct cp2130_device *dev = gpiochip_get_data(gc);
	int ret;
	char urb[8];
	unsigned int xmit_pipe;

	xmit_pipe = usb_sndctrlpipe(dev->udev, 0);

	mutex_lock(&dev->usb_bus_lock);

	urb[0] = off;
	urb[1] = 0; /* input */
	urb[2] = 0; /* value, ignored for input */
	ret = usb_control_msg(
		dev->udev, xmit_pipe,
		CP2130_BREQ_SET_GPIO_MODE,
		USB_TYPE_VENDOR | USB_RECIP_DEVICE | USB_DIR_OUT,
		0, 0,
		urb, 3, 200);

	mutex_unlock(&dev->usb_bus_lock);

	return (ret == 3) ? 0 : -EIO;
}

static int cp2130_gpio_direction_output(struct gpio_chip *gc, unsigned off,
                                        int val)
{
	struct cp2130_device *dev = gpiochip_get_data(gc);
	int ret;
	char urb[8];
	unsigned int xmit_pipe;

	xmit_pipe = usb_sndctrlpipe(dev->udev, 0);

	mutex_lock(&dev->usb_bus_lock);

	urb[0] = off;
	urb[1] = 2; /* push-pull output */
	urb[2] = val; /* state */
	ret = usb_control_msg(
		dev->udev, xmit_pipe,
		CP2130_BREQ_SET_GPIO_MODE,
		USB_TYPE_VENDOR | USB_RECIP_DEVICE | USB_DIR_OUT,
		0, 0,
		urb, 3, 200);

	mutex_unlock(&dev->usb_bus_lock);

	return (ret == 3) ? 0 : -EIO;
}

static int cp2130_gpio_get_value(struct gpio_chip *gc, unsigned off)
{
	struct cp2130_device *dev = gpiochip_get_data(gc);
	int set;

	switch (off) {
	case 0:
	case 1:
	case 2:
	case 3:
	case 4:
		set = !!(dev->gpio_states[1] & (8 << off));
		break;
	case 5:
		set = !!(dev->gpio_states[0] & (1 << 0));
		break;
	case 6:
	case 7:
	case 8:
	case 9:
	case 10:
		set = !!(dev->gpio_states[0] & (4 << (off - 6)));
		break;
	default:
		set = -EINVAL;
		break;
	}
	return set;
}

static void cp2130_gpio_set_value(struct gpio_chip *gc, unsigned off, int val)
{
	cp2130_gpio_direction_output(gc, off, val);
}

static const char* cp2130_gpio_names[] = { "........-_cs0",
                                           "........-_cs1",
                                           "........-_cs2",
                                           "........-_rtr",
                                           "........-event_counter",
                                           "........-clk_out",
                                           "........-gpi",
                                           "........-gpo",
                                           "........-activity",
                                           "........-suspend",
                                           "........-_suspend",
};

int cp2130_probe(struct usb_interface *intf, const struct usb_device_id *id)
{
	struct usb_device *udev = usb_get_dev(interface_to_usbdev(intf));
	struct cp2130_device *dev;
	struct spi_master *spi_master;
	struct gpio_chip *gc;
	struct usb_host_interface *iface_desc = intf->cur_altsetting;
	struct usb_endpoint_descriptor *endpoint;
	int i, ret;

	ret = -ENOMEM;

	printk(KERN_DEBUG "cp2130 probe\n");

	if (!udev)
		return -ENODEV;

	dev = kzalloc(sizeof(struct cp2130_device), GFP_KERNEL);
	if (!dev)
		goto dev_err_out;

	dev->udev = udev;
	dev->intf = intf;

	mutex_init(&dev->usb_bus_lock);
	mutex_init(&dev->chn_config_lock);
	mutex_init(&dev->otprom_lock);

	dev->current_channel = -1;

	usb_set_intfdata(intf, dev);

	for (i = 0; i < iface_desc->desc.bNumEndpoints; ++i) {
		endpoint = &iface_desc->endpoint[i].desc;
		dev_dbg(&udev->dev, "ep addr: 0x%02x",
		        endpoint->bEndpointAddress);
		if (usb_endpoint_is_bulk_in(endpoint))
			dev_dbg(&udev->dev, "bulk in ep addr: 0x%02x",
			        endpoint->bEndpointAddress);
		if (usb_endpoint_is_bulk_out(endpoint))
			dev_dbg(&udev->dev, "bulk out ep addr: 0x%02x",
			        endpoint->bEndpointAddress);
	}

	spi_master = spi_alloc_master(&udev->dev, sizeof(void*));
	if (!spi_master)
		goto err_out;

	spi_master_set_devdata(spi_master, (void*) dev);

	spi_master->min_speed_hz = 93 * 1000 + 800; /* 93.8kHz */
	spi_master->max_speed_hz = 12 * 1000 * 1000; /* 12 MHz */

	spi_master->bus_num = -1; /* dynamically assigned */
	spi_master->num_chipselect = CP2130_NUM_GPIOS;
	spi_master->mode_bits =
		SPI_MODE_0 | SPI_MODE_1 | SPI_MODE_2 | SPI_MODE_3;

	spi_master->flags = 0;
	spi_master->setup = cp2130_spi_setup;
	spi_master->cleanup = cp2130_spi_cleanup;
	spi_master->transfer_one_message = cp2130_spi_transfer_one_message;

	ret = spi_register_master(spi_master);

	if (ret) {
		dev_err(&udev->dev, "failed to register SPI master");
		spi_master_put(spi_master);
		dev->spi_master = NULL;
		goto err_out;
	}

	dev->spi_master = spi_master;
	dev_dbg(&udev->dev, "registered SPI master");

	/* now enable the gpio chip */
	gc = &dev->gpio_chip;
	gc->direction_input = cp2130_gpio_direction_input;
	gc->direction_output = cp2130_gpio_direction_output;
	gc->get = cp2130_gpio_get_value;
	gc->set = cp2130_gpio_set_value;
	gc->can_sleep = true;

	gc->base = -1; /* auto */
	gc->ngpio = CP2130_NUM_GPIOS;
	for (i = 0; i < CP2130_NUM_GPIOS; i++) {
		dev->gpio_names[i] = kstrdup(cp2130_gpio_names[i], GFP_KERNEL);
		memcpy(dev->gpio_names[i],
		       dev_name(&spi_master->dev), 3 + 5 /* spixxxxx */);
	}
	gc->names = (const char**) dev->gpio_names;
	gc->label = dev_name(&spi_master->dev);
	gc->owner = THIS_MODULE;

	ret = gpiochip_add_data(&dev->gpio_chip, dev);
	if (ret)
		dev_err(&udev->dev, "failed to register gpio chip");

	/* start irq polling */
	dev->irq_poll_interval = CP2130_IRQ_POLL_INTERVAL;
	cp2130_gpio_irq_probe(dev);
	dev_dbg(&udev->dev, "registered irq chip");

	/* create sysfs files */
	ret = device_create_file(&intf->dev,
	                         &dev_attr_channel_config);
	if (ret)
		dev_err(&udev->dev,
		        "failed to create channel_config sysfs entry");

	ret = device_create_file(&intf->dev,
	                         &dev_attr_channel_pdata);
	if (ret)
		dev_err(&udev->dev,
		        "failed to create channel_pdata sysfs entry");

	ret = device_create_file(&intf->dev,
	                         &dev_attr_otp_rom);
	if (ret)
		dev_err(&udev->dev,
		        "failed to create otp_rom sysfs entry");

	ret = device_create_file(&intf->dev,
	                         &dev_attr_irq_poll_interval);
	if (ret)
		dev_err(&udev->dev,
		        "failed to create irq_poll_interval sysfs entry");

	INIT_WORK(&dev->update_chn_config, cp2130_update_channel_config);
	INIT_WORK(&dev->read_chn_config, cp2130_read_channel_config);
	INIT_WORK(&dev->update_otprom, cp2130_update_otprom);
	INIT_WORK(&dev->read_otprom, cp2130_read_otprom);
	schedule_work(&dev->read_chn_config);
	schedule_work(&dev->read_otprom);

	return 0;

err_out:
	kfree(dev);
	if (spi_master)
		kfree(spi_master);

dev_err_out:
	return ret;
}

void cp2130_disconnect(struct usb_interface *intf)
{
	struct cp2130_device *dev = usb_get_intfdata(intf);
	int i = dev->irq_poll_interval;

	dev->irq_poll_interval = -1;
	usleep_range(i, i + 100); /* wait for worker to complete */

	cp2130_gpio_irq_remove(dev);
	gpiochip_remove_(&dev->gpio_chip);
	for (i = 0; i < CP2130_NUM_GPIOS; i++)
		kfree(dev->gpio_names[i]);

	/* remove sysfs files */
	device_remove_file(&intf->dev,
	                   &dev_attr_channel_config);
	device_remove_file(&intf->dev,
	                   &dev_attr_channel_pdata);
	device_remove_file(&intf->dev,
	                   &dev_attr_otp_rom);
	device_remove_file(&intf->dev,
	                   &dev_attr_irq_poll_interval);

	spi_unregister_master(dev->spi_master);
}

module_init(cp2130_init);
module_exit(cp2130_exit);
MODULE_AUTHOR("Jochen Henneberg <jh@henneberg-systemdesign.com>");
MODULE_DESCRIPTION("Silicon Labs CP2130 single chip USB-to-SPI brigde");
MODULE_LICENSE("GPL");

MODULE_ALIAS("cp2130");<|MERGE_RESOLUTION|>--- conflicted
+++ resolved
@@ -750,15 +750,9 @@
 		(struct cp2130_device*) spi_master_get_devdata(master);
 	char *urb;
 	size_t urb_len;
-<<<<<<< HEAD
-        char ctrl_urb[2] = { 0 };
-        int len, ret = 0, chn_id;
-        struct cp2130_channel *chn;
-=======
 	char ctrl_urb[2] = { 0 };
-	int len, ret, chn_id;
+	int len, ret = 0, chn_id;
 	struct cp2130_channel *chn;
->>>>>>> bd56441c
 	unsigned int recv_pipe, xmit_pipe;
 	unsigned int xmit_ctrl_pipe;
 
@@ -807,15 +801,10 @@
 			urb_len = CP2130_BULK_OFFSET_DATA + xfer->len;
 	}
 	urb = kmalloc(urb_len, GFP_KERNEL);
-<<<<<<< HEAD
 	if (!urb) {
 		ret = -ENOMEM;
 		goto out;
 	}
-=======
-	if (!urb)
-		goto out;
->>>>>>> bd56441c
 
 	/* iterate through all transfers */
 	list_for_each_entry(xfer, &mesg->transfers, transfer_list) {
