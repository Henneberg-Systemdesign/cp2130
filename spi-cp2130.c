/**
 * Kernel driver for CP2130 USB<->SPI bridge.
 * Copyright (C) 2016 Jochen Henneberg (jh@henneberg-systemdesign.com)
 *
 * This program is free software; you can redistribute it and/or
 * modify it under the terms of the GNU General Public License
 * as published by the Free Software Foundation; either version 2
 * of the License, or (at your option) any later version.
 *
 * This program is distributed in the hope that it will be useful,
 * but WITHOUT ANY WARRANTY; without even the implied warranty of
 * MERCHANTABILITY or FITNESS FOR A PARTICULAR PURPOSE.  See the
 * GNU General Public License for more details.
 *
 * You should have received a copy of the GNU General Public License
 * along with this program; if not, write to the Free Software
 * Foundation, Inc., 51 Franklin Street, Fifth Floor, Boston, MA  02110-1301, USA.
 */

#include <linux/slab.h>
#include <linux/module.h>
#include <linux/usb.h>
#include <linux/spi/spi.h>
#include <linux/workqueue.h>
#include <linux/string.h>
#include <asm/byteorder.h>
#include <linux/interrupt.h>
#include <linux/irqdomain.h>
#include <linux/irq.h>
#include <linux/gpio.h>
#include <linux/version.h>

#define USB_DEVICE_ID_CP2130         0x87a0
#define USB_VENDOR_ID_CYGNAL         0x10c4

#define CP2130_NUM_GPIOS             11
#define CP2130_IRQ_POLL_INTERVAL     1 * 1000 * 1000 /* us */

#define CP2130_CMD_READ              0x00
#define CP2130_CMD_WRITE             0x01
#define CP2130_CMD_WRITEREAD         0x02
#define CP2130_BULK_OFFSET_CMD       2
#define CP2130_BULK_OFFSET_LENGTH    4
#define CP2130_BULK_OFFSET_DATA      8

#define CP2130_BREQ_GET_GPIO_VALUES  0x20
#define CP2130_BREQ_SET_GPIO_MODE    0x23
#define CP2130_BREQ_GET_GPIO_CS      0x24
#define CP2130_BREQ_SET_GPIO_CS      0x25
#define CP2130_BREQ_GET_SPI_WORD     0x30
#define CP2130_BREQ_SET_SPI_WORD     0x31
#define CP2130_BREQ_GET_SPI_DELAY    0x32
#define CP2130_BREQ_SET_SPI_DELAY    0x33
#define CP2130_BREQ_GET_LOCK_BYTE    0x6E
#define CP2130_BREQ_GET_PIN_CONFIG   0x6C
#define CP2130_BREQ_SET_PIN_CONFIG   0x6D

#define CP2130_BREQ_MEMORY_KEY       0xA5F1

/* cp2130 attached chip */
struct cp2130_channel {
	int updated;
	int cs_en; /* chip-select enable mode */
	int irq_pin;
	int clock_phase;
	int polarity;
	int cs_pin_mode;
	int clock_freq; /* spi clock frequency */
	int delay_mask; /* cs enable, pre-deassert,
			   post assert and inter-byte delay enable */
	int inter_byte_delay;
	int pre_deassert_delay;
	int post_assert_delay;
	char *modalias;
	void *pdata;
	struct spi_device *chip;
};

/* cp2130 OTP ROM */
struct cp2130_otprom {
	int lock_byte;
	int pin_config[CP2130_NUM_GPIOS];
	int suspend_level;
	int suspend_mode;
	int wakeup_mask;
	int wakeup_match;
	int divider;
};

struct cp2130_gpio_irq {
	struct irq_domain *irq_domain;
	struct mutex      irq_lock;
	int               virq[CP2130_NUM_GPIOS];
	u16               irq_mask;
};

/* cp2130 device structure */
struct cp2130_device {
	struct usb_device *udev;
	struct usb_interface *intf;
	struct spi_master *spi_master;

	struct mutex chn_config_lock;
	struct mutex otprom_lock;
	struct mutex usb_bus_lock;

	struct work_struct update_chn_config;
	struct work_struct read_chn_config;
	struct work_struct update_otprom;
	struct work_struct read_otprom;
	struct cp2130_channel chn_configs[CP2130_NUM_GPIOS];
	struct cp2130_otprom otprom_config;

	struct cp2130_gpio_irq irq_chip;
	struct work_struct irq_work;

	struct gpio_chip gpio_chip;
	char *gpio_names[CP2130_NUM_GPIOS];
	u8 gpio_states[2];

	int current_channel;

	int irq_poll_interval;
};

/* USB device functions */
static int cp2130_probe(struct usb_interface *intf,
                        const struct usb_device_id *id);
static void cp2130_disconnect(struct usb_interface *intf);

static const struct usb_device_id cp2130_devices[] = {
	{ USB_DEVICE(USB_VENDOR_ID_CYGNAL, USB_DEVICE_ID_CP2130) },
	{ }
};

static struct usb_driver cp2130_driver = {
	.name                 = "cp2130",
	.probe                = cp2130_probe,
	.disconnect           = cp2130_disconnect,
	.suspend              = NULL,
	.resume               = NULL,
	.reset_resume         = NULL,
	.id_table             = cp2130_devices,
	.supports_autosuspend = 0,
};

static int __init cp2130_init(void)
{
	int ret;
	printk(KERN_DEBUG "cp2130_init\n");
	ret = usb_register_driver(&cp2130_driver, THIS_MODULE, "cp2130");
	if (ret)
		printk(KERN_ERR "can't register cp2130 driver\n");

	return ret;
}

static void __exit cp2130_exit(void)
{
	printk(KERN_DEBUG "cp2130_exit\n");
	usb_deregister(&cp2130_driver);
}

static int cp2130_spi_setup(struct spi_device *spi)
{
	return 0;
}

static void cp2130_spi_cleanup(struct spi_device *spi)
{
}

static char* cp2130_spi_speed_to_string(int reg_val)
{
	switch (reg_val) {
	case 0: return "12 MHz   ";
	case 1: return "6 MHz    ";
	case 2: return "3 MHz    ";
	case 3: return "1.5 MHz  ";
	case 4: return "750 kHz  ";
	case 5: return "375 kHz  ";
	case 6: return "187.5 kHz";
	case 7: return "93.8 kHz ";
	}
	return "";
}

/*
 * This is a workaround for older versions of linux which do not have
 * gpiochip_add(). In this module, the data parameter passed to
 * gpiochip_add_data is always the struct cp2130_device that contains the struct
 * gpio_chip that is passed as the first parameter. Based on this assumption we
 * can simulate the correct behaviour using container_of() to get the struct
 * cp2130_device from the struct gpio_chip.
 */
#if LINUX_VERSION_CODE < KERNEL_VERSION(4, 4, 0)
static inline struct cp2130_device *gpiochip_get_data(struct gpio_chip *chip)
{
	return container_of(chip, struct cp2130_device, gpio_chip);
}

static inline int gpiochip_add_data(struct gpio_chip *chip, void *data)
{
	return gpiochip_add(chip);
}
#endif

/*
 * This is a workaround for older versions of linux which have a __must_check
 * return type of int on the gpiochip_remove() function.
 */
static inline void gpiochip_remove_(struct gpio_chip *chip)
{
#if LINUX_VERSION_CODE < KERNEL_VERSION(3, 17, 0)
	if (gpiochip_remove(chip) < 0)
		dev_err(&gpiochip_get_data(chip)->intf->dev,
			"failed to remove GPIO chip");
#else
	gpiochip_remove(chip);
#endif
}

static ssize_t channel_config_show(struct device *dev,
                                   struct device_attribute *attr, char *buf)
{
	struct usb_interface *intf;
	struct usb_device *udev;
	struct cp2130_device *chip;
	struct cp2130_channel *chn;
	int i = 0;
	char out[256];
	ssize_t ret;

	intf = to_usb_interface(dev);
	if (!intf)
	        return -EFAULT;

	chip = usb_get_intfdata(intf);
	if (!chip)
		return -EFAULT;

	udev = usb_get_dev(interface_to_usbdev(intf));
	if (!udev)
		return -EFAULT;

	ret = sprintf(out, "channel\tcs_mode\tirq_pin\tclock_phase\tpolarity"
	              "\tcs_pin_mode\tclock_freq\tdelay_mask"
	              "\tinter_byte_delay\tpre_delay\tpost_delay"
	              "\tmod_alias\n");
	strcat(buf, out);
	mutex_lock(&chip->chn_config_lock);
	for (i = 0; i < CP2130_NUM_GPIOS; i++) {
		chn = &chip->chn_configs[i];
		ret += sprintf(out, "%d\t%d\t%d\t%d\t\t%d\t\t%d\t\t%s\t%d"
		               "\t\t%d\t\t\t%d\t\t%d\t\t'%s'\n",
		               i, chn->cs_en, chn->irq_pin, chn->clock_phase,
		               chn->polarity, chn->cs_pin_mode,
		               cp2130_spi_speed_to_string(chn->clock_freq),
		               chn->delay_mask, chn->inter_byte_delay,
		               chn->pre_deassert_delay, chn->post_assert_delay,
		               chn->modalias);
		strcat(buf, out);
	}
	mutex_unlock(&chip->chn_config_lock);

	return ret;
}

static ssize_t channel_config_store(struct device *dev,
                                    struct device_attribute *attr,
                                    const char *buf, size_t count)
{
	struct cp2130_channel chn;
	struct usb_interface *intf;
	struct usb_device *udev;
	struct cp2130_device *chip;
	char *lbuf;
	char *del; /* delimiter ',' */
	char *pos; /* current item position in buffer */
	int i, ret, eos, chn_id;

	intf = to_usb_interface(dev);
	if (!intf)
		return -EFAULT;

	chip = usb_get_intfdata(intf);
	if (!chip)
		return -EFAULT;

	udev = usb_get_dev(interface_to_usbdev(intf));
	if (!udev)
		return -EFAULT;

	dev_dbg(&udev->dev, "received '%s' from 'channel_config'", buf);

	if (!count)
		return -EINVAL;

	lbuf = kstrdup(buf, GFP_KERNEL);
	if (!lbuf)
		return -ENOMEM;

	pos = lbuf;
	eos = i = 0;
	do {
		/* search for next separator or end-of-string */
		del = strchr(pos, ',');
		if (!del)
			del = strchr(pos, '\0');
		if (!del) {
			ret = -EINVAL;
			goto out;
		}

		if (*del == '\0')
			eos = 1;
		*del = '\0';

		dev_dbg(&udev->dev, "parsing: %s(%d)", pos, i);

		/* parse current item */
		switch (i) {
		case 0: /* channel id */
			ret = kstrtoint(pos, 10, &chn_id);
			ret |= (chn_id < 0 || chn_id > 10) ? -EINVAL : 0;
			if (ret)
				goto out;
			break;
		case 1: /* chip-select enable */
			ret = kstrtoint(pos, 10, &chn.cs_en);
			ret |= (chn.cs_en < 0 || chn.cs_en > 2) ? -EINVAL : 0;
			if (ret)
				goto out;
			break;
		case 2: /* irq pin */
			ret = kstrtoint(pos, 10, &chn.irq_pin);
			ret |= (chn.irq_pin > 10) ? -EINVAL : 0;
			if (ret)
				goto out;
			break;
		case 3: /* clock phase */
			ret = kstrtoint(pos, 10, &chn.clock_phase);
			if (ret)
				goto out;
			chn.clock_phase = !!chn.clock_phase;
			break;
		case 4: /* polarity */
			ret = kstrtoint(pos, 10, &chn.polarity);
			if (ret)
				goto out;
			chn.polarity = !!chn.polarity;
			break;
		case 5: /* chip-select pin mode */
			ret = kstrtoint(pos, 10, &chn.cs_pin_mode);
			if (ret)
				goto out;
			chn.cs_pin_mode = !!chn.cs_pin_mode;
			break;
		case 6: /* spi clock frequency */
			ret = kstrtoint(pos, 10, &chn.clock_freq);
			ret |= (chn.clock_freq < 0 || chn.clock_freq > 7) ?
				-EINVAL : 0;
			if (ret)
				goto out;
			break;
		case 7: /* delay mask */
			ret = kstrtoint(pos, 10, &chn.delay_mask);
			ret |= (chn.delay_mask < 0 || chn.delay_mask > 15) ?
				-EINVAL : 0;
			if (ret)
				goto out;
			break;
		case 8: /* inter-byte delay */
			ret = kstrtoint(pos, 10, &chn.inter_byte_delay);
			ret |= (chn.inter_byte_delay < 0 ||
			        chn.inter_byte_delay > 0xffff) ?
				-EINVAL : 0;
			if (ret)
				goto out;
			break;
		case 9: /* pre-deassert delay */
			ret = kstrtoint(pos, 10, &chn.pre_deassert_delay);
			ret |= (chn.pre_deassert_delay < 0 ||
			        chn.pre_deassert_delay > 0xffff) ?
				-EINVAL : 0;
			if (ret)
				goto out;
			break;
		case 10: /* post-assert delay */
			ret = kstrtoint(pos, 10, &chn.post_assert_delay);
			ret |= (chn.post_assert_delay < 0 ||
			        chn.post_assert_delay > 0xffff) ?
				-EINVAL : 0;
			if (ret)
				goto out;
			break;
		case 11: /* modalias */
			chn.modalias = kstrdup(pos, GFP_KERNEL);
			if (!chn.modalias) {
				ret = -EINVAL;
				goto out;
			}
			break;
		default:
			ret = -EINVAL;
			goto out;
		}

		/* move the parser position forward */
		pos = ++del;
		i++;
	} while (!eos);

	if (i < 11) {
		ret = -EINVAL;
		goto out;
	}

	chn.updated = 1;
	mutex_lock(&chip->chn_config_lock);
	if (chip->chn_configs[chn_id].updated) {
		ret = -EINVAL;
		goto unlock;
	}
	/* preserve pdata */
	chn.pdata = chip->chn_configs[chn_id].pdata;

	memcpy(&chip->chn_configs[chn_id], &chn, sizeof(chn));
	schedule_work(&chip->update_chn_config);
	ret = count;

unlock:
	mutex_unlock(&chip->chn_config_lock);

out:
	kfree(lbuf);
	return ret;
}
static DEVICE_ATTR_RW(channel_config);


static ssize_t channel_pdata_store(struct device *dev,
                                   struct device_attribute *attr,
                                   const char *buf, size_t count)
{
	struct usb_interface *intf;
	struct usb_device *udev;
	struct cp2130_device *chip;
	struct cp2130_channel *chn;
	int chn_id;
	int ret;

	intf = to_usb_interface(dev);
	if (!intf)
		return -EFAULT;

	chip = usb_get_intfdata(intf);
	if (!chip)
		return -EFAULT;

	udev = usb_get_dev(interface_to_usbdev(intf));
	if (!udev)
		return -EFAULT;

	/* first byte is channel id,
	   then follows binary platform data */
	if (count < 2)
		return -EINVAL;

	chn_id = buf[0];
	dev_dbg(&udev->dev, "received pdata for channel %u", chn_id);

	if (chn_id < 0 || chn_id >= CP2130_NUM_GPIOS)
		return -EINVAL;

	chn = &chip->chn_configs[chn_id];

	/* pdata can be set only once */
	if (chn->pdata) {
		ret = -EINVAL;
		goto out;
	}

	dev_dbg(&udev->dev, "set pdata for channel %u", chn_id);

<<<<<<< HEAD
        mutex_lock(&chip->chn_config_lock);
	chn->pdata = kmalloc(count - 1, GFP_KERNEL);
=======
	mutex_lock(&chip->chn_config_lock);
	chn->pdata = kzalloc(count - 1, GFP_KERNEL);
>>>>>>> 96bedca0
	if (!chn->pdata) {
		ret = -ENOMEM;
		goto out;
	}

	if (!memcpy(chn->pdata, buf + 1, count - 1)) {
		kfree(chn->pdata);
		chn->pdata = NULL;
		ret = -EIO;
		goto out;
	}

	ret = count;
out:
	mutex_unlock(&chip->chn_config_lock);
	return ret;
}
static DEVICE_ATTR_WO(channel_pdata);

static char* cp2130_pin_mode_to_string(int val)
{
	switch (val) {
	case 0:  return "in        ";
	case 1:  return "open-drain";
	case 2:  return "push-pull ";
	case 3:  return "nCS       ";
	default: return "special   ";
	}
	return "";
}

static ssize_t otp_rom_show(struct device *dev,
                            struct device_attribute *attr, char *buf)
{
	struct usb_interface *intf;
	struct usb_device *udev;
	struct cp2130_device *chip;
	int pin;
	int i = 0;
	char out[256];
	ssize_t ret;

	intf = to_usb_interface(dev);
	if (!intf)
		return -EFAULT;

	chip = usb_get_intfdata(intf);
	if (!chip)
		return -EFAULT;

	udev = usb_get_dev(interface_to_usbdev(intf));
	if (!udev)
		return -EFAULT;

	mutex_lock(&chip->otprom_lock);

	ret = sprintf(out, "OTP lock status (ro):"
	              "\nvid\t\tpid\t\tmax_power\tpower_mode"
	              "\tversion\t\tmanu_2\t\tmanu_1"
	              "\t\tpriority\tproduct_1\tproduct_2\tserial"
	              "\t\tpin_config\n");
	strcat(buf, out);
	for (i = 0; i < 12; i++) {
		if (!!((chip->otprom_config.lock_byte >> i) & 1))
			ret += sprintf(out, "unlocked\t");
		else
			ret += sprintf(out, "locked\t\t");
		strcat(buf, out);
	}
	ret += sprintf(out, "\n\nOTP pin configuration (rw):\n");
	strcat(buf, out);

	for (i = 0; i < CP2130_NUM_GPIOS; i++) {
		ret += sprintf(out, "pin %d\t\t", i);
		strcat(buf, out);
	}
	strcat(buf, "\n");
	ret++;
	for (i = 0; i < CP2130_NUM_GPIOS; i++) {
		pin = chip->otprom_config.pin_config[i];
		ret += sprintf(out, "%s\t", cp2130_pin_mode_to_string(pin));
		strcat(buf, out);
	}

	ret += sprintf(out, "\n\nOTP pin configuration extra data(ro):"
	               "\nsuspend_level\tsuspend_mode\twakeup_mask\twakeup_match"
	               "\tdivider\n");
	strcat(buf, out);
	ret += sprintf(out, "%d\t\t%d\t\t%d\t\t%d\t\t%d\n",
	               chip->otprom_config.suspend_level,
	               chip->otprom_config.suspend_mode,
	               chip->otprom_config.wakeup_mask,
	               chip->otprom_config.wakeup_match,
	               chip->otprom_config.divider);
	strcat(buf, out);

	mutex_unlock(&chip->otprom_lock);

	return ret;
}

static ssize_t otp_rom_store(struct device *dev,
                             struct device_attribute *attr,
                             const char *buf, size_t count)
{
	int pin_config[CP2130_NUM_GPIOS];
	struct usb_interface *intf;
	struct usb_device *udev;
	struct cp2130_device *chip;
	char *lbuf;
	char *del; /* delimiter ',' */
	char *pos; /* current item position in buffer */
	int i, ret, eos;

	intf = to_usb_interface(dev);
	if (!intf)
		return -EFAULT;

	chip = usb_get_intfdata(intf);
	if (!chip)
		return -EFAULT;

	udev = usb_get_dev(interface_to_usbdev(intf));
	if (!udev)
		return -EFAULT;

	dev_dbg(&udev->dev, "received '%s' from 'otp_rom'", buf);

	if (!count)
		return -EINVAL;

	lbuf = kstrdup(buf, GFP_KERNEL);
	if (!lbuf)
		return -ENOMEM;

	pos = lbuf;
	eos = i = 0;
	do {
		/* search for next separator or end-of-string */
		del = strchr(pos, ',');
		if (!del)
			del = strchr(pos, '\0');
		if (!del) {
			ret = -EINVAL;
			goto out;
		}

		if (*del == '\0')
			eos = 1;
		*del = '\0';

		dev_dbg(&udev->dev, "parsing: %s(%d)", pos, i);

		if (i == CP2130_NUM_GPIOS) {
			ret = -EINVAL;
			goto out;
		}

		/* parse current item */
		if (*pos == 'x') {
			pin_config[i] = -1;
		} else {
			ret = kstrtoint(pos, 10, &(pin_config[i]));
			ret |= (pin_config[i] < 0 ||
			        pin_config[i] > 3) ?
				-EINVAL : 0;
			if (ret)
				goto out;
		}

		/* move the parser position forward */
		pos = ++del;
		i++;
	} while (!eos);

	if (i < 11) {
		ret = -EINVAL;
		goto out;
	}

	mutex_lock(&chip->otprom_lock);

	for (i = 0; i < CP2130_NUM_GPIOS; i++) {
		if (pin_config[i] < 0)
			continue;
		printk(KERN_INFO "cp2130 read OTP: %d", pin_config[i]);
		chip->otprom_config.pin_config[i] = pin_config[i];
	}
	schedule_work(&chip->update_otprom);
	ret = count;

	mutex_unlock(&chip->otprom_lock);

out:
	kfree(lbuf);
	return ret;
}
static DEVICE_ATTR_RW(otp_rom);

static ssize_t irq_poll_interval_show(struct device *dev,
                                      struct device_attribute *attr, char *buf)
{
	struct usb_interface *intf;
	struct usb_device *udev;
	struct cp2130_device *chip;
	ssize_t ret;

	intf = to_usb_interface(dev);
	if (!intf)
		return -EFAULT;

	chip = usb_get_intfdata(intf);
	if (!chip)
		return -EFAULT;

	udev = usb_get_dev(interface_to_usbdev(intf));
	if (!udev)
		return -EFAULT;

	ret = sprintf(buf, "%d us\n", chip->irq_poll_interval);

	return ret;
}

static ssize_t irq_poll_interval_store(struct device *dev,
                                       struct device_attribute *attr,
                                       const char *buf, size_t count)
{
	struct usb_interface *intf;
	struct usb_device *udev;
	struct cp2130_device *chip;
	int ret, interval;

	intf = to_usb_interface(dev);
	if (!intf)
		return -EFAULT;

	chip = usb_get_intfdata(intf);
	if (!chip)
		return -EFAULT;

	udev = usb_get_dev(interface_to_usbdev(intf));
	if (!udev)
		return -EFAULT;

	ret = kstrtoint(buf, 10, &interval);

	/* we only allow numbers and nothing below 10us */
	if (ret || interval < 10)
		return -EINVAL;

	chip->irq_poll_interval = interval;

	return count;
}
static DEVICE_ATTR_RW(irq_poll_interval);

static int cp2130_spi_transfer_one_message(struct spi_master *master,
                                           struct spi_message *mesg)
{
	struct spi_transfer *xfer;
	struct cp2130_device *dev =
		(struct cp2130_device*) spi_master_get_devdata(master);
	char *urb;
	size_t urb_len;
	char ctrl_urb[2] = { 0 };
	int len, ret = 0, chn_id;
	struct cp2130_channel *chn;
	unsigned int recv_pipe, xmit_pipe;
	unsigned int xmit_ctrl_pipe;

	dev_dbg(&master->dev, "spi transfer one message");

	xmit_pipe = usb_sndbulkpipe(dev->udev, 0x01);
	recv_pipe = usb_rcvbulkpipe(dev->udev, 0x82);

	dev_dbg(&master->dev, "recv/xmit pipes: %u / %u",
	        recv_pipe, xmit_pipe);

	/* search for spi setup of this device */
	for (chn_id = 0; chn_id < CP2130_NUM_GPIOS; chn_id++) {
		chn = &dev->chn_configs[chn_id];
		if (chn->chip == mesg->spi)
			break;
	}

	mutex_lock(&dev->usb_bus_lock);

	if (chn_id == CP2130_NUM_GPIOS)
		goto out;

	xmit_ctrl_pipe = usb_sndctrlpipe(dev->udev, 0);
	if (chn_id != dev->current_channel) {
		dev_dbg(&dev->udev->dev, "load setup %d for channel %d",
		        chn->cs_en, chn_id);
		ctrl_urb[0] = chn_id;
		ctrl_urb[1] = chn->cs_en;
		ret = usb_control_msg(
			dev->udev, xmit_ctrl_pipe,
			CP2130_BREQ_SET_GPIO_CS,
			USB_TYPE_VENDOR | USB_RECIP_DEVICE | USB_DIR_OUT,
			0, 0,
			ctrl_urb, 2, 200);
		if (ret < 2)
			goto out;

		dev->current_channel = chn_id;
	}

	urb_len = CP2130_BULK_OFFSET_DATA;
	list_for_each_entry(xfer, &mesg->transfers, transfer_list) {
		if (xfer->tx_buf &&
		    ((xfer->len + CP2130_BULK_OFFSET_DATA) > urb_len))
			urb_len = CP2130_BULK_OFFSET_DATA + xfer->len;
	}
	urb = kmalloc(urb_len, GFP_KERNEL);
	if (!urb) {
		ret = -ENOMEM;
		goto out;
	}

	/* iterate through all transfers */
	list_for_each_entry(xfer, &mesg->transfers, transfer_list) {
		dev_dbg(&master->dev, "spi transfer stats: %p, %p, %d",
		        xfer->tx_buf, xfer->rx_buf, xfer->len);

		/* empty transfer */
		if (!xfer->tx_buf && !xfer->rx_buf) {
			udelay(xfer->delay_usecs);
			continue;
		}

		memset(urb, 0, urb_len);

		/* init length field */
		*((u32*) (urb + CP2130_BULK_OFFSET_LENGTH)) =
			__cpu_to_le32(xfer->len);

		/* copy SPI tx data */
		if (xfer->tx_buf)
			memcpy(urb + CP2130_BULK_OFFSET_DATA,
			       xfer->tx_buf, xfer->len);

		/* prepare URB and submit sync
		   CP2130 / AN792 p.7: 'any previous data transfer command
		   must complete before another data transfer command
		   is issued', so there is no advantage from using the
		   async USB API */

		if (xfer->tx_buf && xfer->rx_buf) {
			urb[CP2130_BULK_OFFSET_CMD] = CP2130_CMD_WRITEREAD;
			/* usb write */
			ret = usb_bulk_msg(dev->udev, xmit_pipe, urb,
			                   CP2130_BULK_OFFSET_DATA + xfer->len,
			                   &len, 200);
			dev_dbg(&master->dev, "usb write %d", ret);
			if (ret)
				break;
			/* usb read */
			ret = usb_bulk_msg(dev->udev, recv_pipe,
			                   xfer->rx_buf, xfer->len,
			                   &len, 200);
			dev_dbg(&master->dev, "usb read %d", ret);
			if (ret)
				break;
		} else if (!xfer->rx_buf) {
			/* prepare URB and submit sync */
			urb[CP2130_BULK_OFFSET_CMD] = CP2130_CMD_WRITE;
			/* usb write */
			ret = usb_bulk_msg(dev->udev, xmit_pipe, urb,
			                   CP2130_BULK_OFFSET_DATA + xfer->len,
			                   &len, 200);
			if (ret)
				break;
		} else if (!xfer->tx_buf) {
			/* prepare URB and submit sync */
			urb[CP2130_BULK_OFFSET_CMD] = CP2130_CMD_READ;
			/* usb write */
			ret = usb_bulk_msg(dev->udev, xmit_pipe, urb,
			                   CP2130_BULK_OFFSET_DATA,
			                   &len, 200);
			if (ret)
				break;
			/* usb read */
			ret = usb_bulk_msg(dev->udev, recv_pipe, xfer->rx_buf,
			                   xfer->len, &len, 200);
			if (ret)
				break;
		}

		udelay(xfer->delay_usecs);
		mesg->actual_length += xfer->len;
	}

	kfree(urb);

out:
	mutex_unlock(&dev->usb_bus_lock);
	mesg->status = ret;
	if (ret)
		dev_err(&master->dev, "USB transfer failed with %d", ret);
	spi_finalize_current_message(master); /* signal done to queue */
	return ret;
}

static int cp2130_irq_from_pin(struct cp2130_device *dev, int pin)
{
	return dev->irq_chip.virq[pin];
}

static void cp2130_update_channel_config(struct work_struct *work)
{
	int i;
	char urb[8];
	int ret;
	unsigned int xmit_pipe;
	struct cp2130_device *dev = container_of(work,
	                                         struct cp2130_device,
	                                         update_chn_config);
	struct cp2130_channel *chn;

	dev_dbg(&dev->udev->dev, "control pipes: %u, %u",
	        usb_sndctrlpipe(dev->udev, 0),
	        usb_rcvctrlpipe(dev->udev, 0));

	xmit_pipe = usb_sndctrlpipe(dev->udev, 0);

	mutex_lock(&dev->chn_config_lock);
	for (i = 0; i < CP2130_NUM_GPIOS; i++) {
		chn = &dev->chn_configs[i];
		if (!chn->updated)
			continue;

		if (chn->updated > 1)
			continue;

		chn->updated++;

		dev_dbg(&dev->udev->dev, "update config of channel %d", i);
		urb[0] = i;

		mutex_lock(&dev->usb_bus_lock);

		dev_dbg(&dev->udev->dev, "set spi word");
		urb[1] = (chn->clock_freq << 0) |
			(chn->cs_pin_mode << 3) |
			(chn->polarity    << 4) |
			(chn->clock_phase << 5);

		ret = usb_control_msg(
			dev->udev, xmit_pipe,
			CP2130_BREQ_SET_SPI_WORD,
			USB_TYPE_VENDOR | USB_RECIP_DEVICE | USB_DIR_OUT,
			0, 0,
			urb, 2, 200);
		if (ret < 2)
			goto error_unlock;

		dev_dbg(&dev->udev->dev, "set spi delay");
		urb[1] = chn->delay_mask;

		urb[2] = (chn->inter_byte_delay & 0xff00) >> 8;
		urb[3] = (chn->inter_byte_delay & 0x00ff) >> 0;

		urb[4] = (chn->post_assert_delay & 0xff00) >> 8;
		urb[5] = (chn->post_assert_delay & 0x00ff) >> 0;

		urb[6] = (chn->pre_deassert_delay & 0xff00) >> 8;
		urb[7] = (chn->pre_deassert_delay & 0x00ff) >> 0;
		ret = usb_control_msg(
			dev->udev, xmit_pipe,
			CP2130_BREQ_SET_SPI_DELAY,
			USB_TYPE_VENDOR | USB_RECIP_DEVICE | USB_DIR_OUT,
			0, 0,
			urb, 8, 200);
		if (ret < 8)
			goto error_unlock;

		/* configure irq pin as input if required */
		if (chn->irq_pin >= 0) {
			urb[0] = chn->irq_pin;
			urb[1] = 0; /* input */
			urb[2] = 0; /* value, ignored for input */
			ret = usb_control_msg(
				dev->udev, xmit_pipe,
				CP2130_BREQ_SET_GPIO_MODE,
				USB_TYPE_VENDOR | USB_RECIP_DEVICE | USB_DIR_OUT,
				0, 0,
				urb, 3, 200);
			if (ret < 3)
				goto error_unlock;
		}

		mutex_unlock(&dev->usb_bus_lock);

		dev_dbg(&dev->udev->dev, "try register %s", chn->modalias);

		chn->chip = spi_alloc_device(dev->spi_master);
		if (!chn->chip)
			goto error;

		chn->chip->max_speed_hz = dev->spi_master->max_speed_hz;
		chn->chip->chip_select = i;
		chn->chip->mode = (chn->polarity << 1) | chn->clock_phase;
		chn->chip->bits_per_word = 8; /* we can only do this */
		chn->chip->irq = cp2130_irq_from_pin(dev, chn->irq_pin);

		chn->chip->dev.platform_data = chn->pdata;

		dev_dbg(&dev->udev->dev, "initialized %s chip", chn->modalias);
		strncpy(chn->chip->modalias, chn->modalias,
		        sizeof(chn->chip->modalias));

		ret = spi_add_device(chn->chip);
		if (ret)
			goto error;

		dev_dbg(&dev->udev->dev, "%s probe complete", chn->modalias);
	}
	mutex_unlock(&dev->chn_config_lock);

	schedule_work(&dev->read_chn_config);
	return;

error_unlock:
	mutex_unlock(&dev->usb_bus_lock);

error:
	mutex_unlock(&dev->chn_config_lock);
	dev_err(&dev->udev->dev, "failed to configure channel %d", i);
}

static void cp2130_read_channel_config(struct work_struct *work)
{
	int i;
	char urb[32];
	int ret;
	unsigned int recv_pipe;
	struct cp2130_device *dev = container_of(work,
	                                         struct cp2130_device,
	                                         read_chn_config);
	struct cp2130_channel *chn;

	dev_dbg(&dev->udev->dev, "control pipes: %u, %u",
	        usb_sndctrlpipe(dev->udev, 0),
	        usb_rcvctrlpipe(dev->udev, 0));

	recv_pipe = usb_rcvctrlpipe(dev->udev, 0);

	mutex_lock(&dev->chn_config_lock);
	mutex_lock(&dev->usb_bus_lock);
	dev_dbg(&dev->udev->dev, "read channel configs");

	dev_dbg(&dev->udev->dev, "get spi word");
	ret = usb_control_msg(
		dev->udev, recv_pipe,
		CP2130_BREQ_GET_SPI_WORD,
		USB_TYPE_VENDOR | USB_RECIP_DEVICE | USB_DIR_IN,
		0, 0,
		urb, 11, 200);

	for (i = 0; i < CP2130_NUM_GPIOS; i++) {
		chn = &dev->chn_configs[i];

		chn->clock_freq = urb[i] & 7;
		chn->cs_pin_mode = !!(urb[i] & 8);
		chn->polarity = !!(urb[i] & 16);
		chn->clock_phase = !!(urb[i] & 32);
	}

	dev_dbg(&dev->udev->dev, "get delays");
	for (i = 0; i < CP2130_NUM_GPIOS; i++) {
		ret = usb_control_msg(
			dev->udev, recv_pipe,
			CP2130_BREQ_GET_SPI_DELAY,
			USB_TYPE_VENDOR | USB_RECIP_DEVICE | USB_DIR_IN,
			0, i,
			urb, 8, 200);

		chn = &dev->chn_configs[i];

		chn->delay_mask = urb[1];
		chn->inter_byte_delay = urb[2] << 8;
		chn->inter_byte_delay |= urb[2] & 0xff;
		chn->post_assert_delay = urb[3] << 8;
		chn->post_assert_delay |= urb[4] & 0xff;
		chn->pre_deassert_delay = urb[5] << 8;
		chn->pre_deassert_delay |= urb[6] & 0xff;
	}

	mutex_unlock(&dev->usb_bus_lock);
	mutex_unlock(&dev->chn_config_lock);
}

static void cp2130_update_otprom(struct work_struct *work)
{
	int i;
	struct cp2130_device *dev = container_of(work,
	                                         struct cp2130_device,
	                                         update_otprom);
	char urb[0x14] = { 0 };
	int ret;
	unsigned int xmit_pipe;

	xmit_pipe = usb_sndctrlpipe(dev->udev, 0);

	mutex_lock(&dev->otprom_lock);

	for (i = 0; i < CP2130_NUM_GPIOS; i++)
		urb[i] = dev->otprom_config.pin_config[i];

	mutex_lock(&dev->usb_bus_lock);

	ret = usb_control_msg(
		dev->udev, xmit_pipe,
		CP2130_BREQ_SET_PIN_CONFIG,
		USB_TYPE_VENDOR | USB_RECIP_DEVICE | USB_DIR_OUT,
		CP2130_BREQ_MEMORY_KEY, 0,
		urb, 0x14, 200);

	if (ret)
		dev_err(&dev->udev->dev, "error writing OTP ROM pin config");

	mutex_unlock(&dev->usb_bus_lock);
	mutex_unlock(&dev->otprom_lock);

	schedule_work(&dev->read_otprom);
}

static void cp2130_read_otprom(struct work_struct *work)
{
	int i;
	char urb[32];
	int ret;
	unsigned int recv_pipe;
	struct cp2130_device *dev = container_of(work,
	                                         struct cp2130_device,
	                                         read_otprom);

	dev_dbg(&dev->udev->dev, "control pipes: %u, %u",
	        usb_sndctrlpipe(dev->udev, 0),
	        usb_rcvctrlpipe(dev->udev, 0));

	recv_pipe = usb_rcvctrlpipe(dev->udev, 0);

	mutex_lock(&dev->otprom_lock);
	mutex_lock(&dev->usb_bus_lock);
	dev_dbg(&dev->udev->dev, "read OTP ROM");

	dev_dbg(&dev->udev->dev, "get lock byte");
	ret = usb_control_msg(
		dev->udev, recv_pipe,
		CP2130_BREQ_GET_LOCK_BYTE,
		USB_TYPE_VENDOR | USB_RECIP_DEVICE | USB_DIR_IN,
		0, 0,
		urb, 2, 200);
	dev_info(&dev->udev->dev, "lock byte %02X %02X",
	         urb[0] & 0xff, urb[1] & 0x0f);
	dev->otprom_config.lock_byte = urb[0] & 0xff;
	dev->otprom_config.lock_byte |= (urb[1] & 0x0f) << 8;

	dev_dbg(&dev->udev->dev, "get pin config");
	ret = usb_control_msg(
		dev->udev, recv_pipe,
		CP2130_BREQ_GET_PIN_CONFIG,
		USB_TYPE_VENDOR | USB_RECIP_DEVICE | USB_DIR_IN,
		0, 0,
		urb, 0x14, 200);

	for (i = 0; i < CP2130_NUM_GPIOS; ++i) {
		dev_info(&dev->udev->dev, "pin %d: %02X",
		         i, urb[i]);
		dev->otprom_config.pin_config[i] = urb[i];
	}
	dev->otprom_config.suspend_level = (urb[i] << 8) | urb[i + 1];
	i += 2;
	dev->otprom_config.suspend_mode = (urb[i] << 8) | urb[i + 1];
	i += 2;
	dev->otprom_config.wakeup_mask = (urb[i] << 8) | urb[i + 1];
	i += 2;
	dev->otprom_config.wakeup_match = (urb[i] << 8) | urb[i + 1];
	i += 2;
	dev->otprom_config.divider = urb[i];

	mutex_unlock(&dev->usb_bus_lock);
	mutex_unlock(&dev->otprom_lock);
}

static void cp2130_read_gpios(struct work_struct *work)
{
	unsigned int recv_pipe;
	char urb[2];
	struct cp2130_device *dev = container_of(work,
	                                         struct cp2130_device,
	                                         irq_work);
	int i, set;
	unsigned long flags;

loop:
	recv_pipe = usb_rcvctrlpipe(dev->udev, 0);

	dev_dbg(&dev->udev->dev, "start read gpios");

	mutex_lock(&dev->usb_bus_lock);
	i = usb_control_msg(
		dev->udev, recv_pipe,
		CP2130_BREQ_GET_GPIO_VALUES,
		USB_TYPE_VENDOR | USB_RECIP_DEVICE | USB_DIR_IN,
		0, 0,
		urb, 2, 200);
	mutex_unlock(&dev->usb_bus_lock);

	dev->gpio_states[0] = urb[0];
	dev->gpio_states[1] = urb[1];

	if (i < 2) {
		dev_err(&dev->udev->dev, "failed to read gpios");
		goto next;
	}

	dev_dbg(&dev->udev->dev, "read gpios 1: %02X",
	        urb[1] & 0xff & ~(1 | 2 | 4));
	dev_dbg(&dev->udev->dev, "read gpios 2: %02X",
	        urb[0] & 0xff & ~(2 | 128));

	for (i = 0; i < CP2130_NUM_GPIOS; ++i) {
		if (!(dev->irq_chip.irq_mask & (1 << i)))
			continue;

		switch (i) {
		case 0:
		case 1:
		case 2:
		case 3:
		case 4:
			set = urb[1] & (8 << i);
			break;
		case 5:
			set = urb[0] & (1 << 0);
			break;
		case 6:
		case 7:
		case 8:
		case 9:
		case 10:
			set = urb[0] & (4 << (i - 6));
			break;
		}

		if (!set) {
			dev_dbg(&dev->udev->dev, "issue irq on %d", i);
			local_irq_save(flags);
			generic_handle_irq(dev->irq_chip.virq[i]);
			local_irq_restore(flags);
		}
	}

next:
	if (dev->irq_poll_interval < 0)
		return;

	usleep_range(dev->irq_poll_interval, dev->irq_poll_interval + 20);
	goto loop;
}

static void cp2130_gpio_irq_mask(struct irq_data *data)
{
	struct cp2130_gpio_irq *irq_dev = irq_data_get_irq_chip_data(data);
	struct cp2130_device *dev
		= container_of(irq_dev, struct cp2130_device, irq_chip);

	dev_dbg(&dev->udev->dev, "irq mask %lu", data->hwirq);
	irq_dev->irq_mask &= ~(1 << data->hwirq);
}

static void cp2130_gpio_irq_unmask(struct irq_data *data)
{
	struct cp2130_gpio_irq *irq_dev = irq_data_get_irq_chip_data(data);
	struct cp2130_device *dev
		= container_of(irq_dev, struct cp2130_device, irq_chip);

	dev_dbg(&dev->udev->dev, "irq unmask %lu", data->hwirq);
	irq_dev->irq_mask |= 1 << data->hwirq;
}

static int cp2130_gpio_irq_set_type(struct irq_data *data, unsigned int type)
{
	return 0;
}

static void cp2130_gpio_irq_bus_lock(struct irq_data *data)
{
	struct cp2130_gpio_irq *irq_dev = irq_data_get_irq_chip_data(data);
	mutex_lock(&irq_dev->irq_lock);
}

static void cp2130_gpio_irq_bus_unlock(struct irq_data *data)
{
	struct cp2130_gpio_irq *irq_dev = irq_data_get_irq_chip_data(data);
	mutex_unlock(&irq_dev->irq_lock);
}

static struct irq_chip cp2130_gpio_irq_chip = {
	.name                = "gpio-cp2130",
	.irq_mask            = cp2130_gpio_irq_mask,
	.irq_unmask          = cp2130_gpio_irq_unmask,
	.irq_set_type        = cp2130_gpio_irq_set_type,
	.irq_bus_lock        = cp2130_gpio_irq_bus_lock,
	.irq_bus_sync_unlock = cp2130_gpio_irq_bus_unlock,
};

static int cp2130_gpio_irq_map(struct irq_domain *domain, unsigned int irq,
                               irq_hw_number_t hwirq)
{
	irq_set_chip_data(irq, domain->host_data);
	irq_set_chip(irq, &cp2130_gpio_irq_chip);
	irq_set_chip_and_handler(irq, &cp2130_gpio_irq_chip, handle_simple_irq);
	irq_set_noprobe(irq);
	return 0;
}

static const struct irq_domain_ops cp2130_gpio_irq_domain_ops = {
	.map = cp2130_gpio_irq_map,
};

static void cp2130_gpio_irq_remove(struct cp2130_device *dev);

static int cp2130_gpio_irq_probe(struct cp2130_device *dev)
{
	struct cp2130_gpio_irq *irq_dev = &dev->irq_chip;
	int i;

	mutex_init(&irq_dev->irq_lock);

	irq_dev->irq_domain = irq_domain_add_linear(
		dev->udev->dev.of_node, CP2130_NUM_GPIOS,
		&cp2130_gpio_irq_domain_ops, irq_dev);

	if (!irq_dev->irq_domain) {
		dev_err(&dev->udev->dev, "failed to register IRQ domain");
		return -ENOMEM;
	}

	irq_dev->irq_mask = 0;
	for (i = 0; i < CP2130_NUM_GPIOS; ++i) {
		irq_dev->virq[i] =
			irq_create_mapping(irq_dev->irq_domain, i);
		dev_dbg(&dev->udev->dev, "created virtual irq %d",
		        irq_dev->virq[i]);
	}

	INIT_WORK(&dev->irq_work, cp2130_read_gpios);
	schedule_work(&dev->irq_work);

	return 0;
}

static void cp2130_gpio_irq_remove(struct cp2130_device *dev)
{
	int i = 0;

	if (!dev->irq_chip.irq_domain)
		return;

	for (i = 0; i < CP2130_NUM_GPIOS; ++i) {
		irq_dispose_mapping(dev->irq_chip.virq[i]);
	}

	irq_domain_remove(dev->irq_chip.irq_domain);
}

static int cp2130_gpio_direction_input(struct gpio_chip *gc, unsigned off)
{
	struct cp2130_device *dev = gpiochip_get_data(gc);
	int ret;
	char urb[8];
	unsigned int xmit_pipe;

	xmit_pipe = usb_sndctrlpipe(dev->udev, 0);

	mutex_lock(&dev->usb_bus_lock);

	urb[0] = off;
	urb[1] = 0; /* input */
	urb[2] = 0; /* value, ignored for input */
	ret = usb_control_msg(
		dev->udev, xmit_pipe,
		CP2130_BREQ_SET_GPIO_MODE,
		USB_TYPE_VENDOR | USB_RECIP_DEVICE | USB_DIR_OUT,
		0, 0,
		urb, 3, 200);

	mutex_unlock(&dev->usb_bus_lock);

	return (ret == 3) ? 0 : -EIO;
}

static int cp2130_gpio_direction_output(struct gpio_chip *gc, unsigned off,
                                        int val)
{
	struct cp2130_device *dev = gpiochip_get_data(gc);
	int ret;
	char urb[8];
	unsigned int xmit_pipe;

	xmit_pipe = usb_sndctrlpipe(dev->udev, 0);

	mutex_lock(&dev->usb_bus_lock);

	urb[0] = off;
	urb[1] = 2; /* push-pull output */
	urb[2] = val; /* state */
	ret = usb_control_msg(
		dev->udev, xmit_pipe,
		CP2130_BREQ_SET_GPIO_MODE,
		USB_TYPE_VENDOR | USB_RECIP_DEVICE | USB_DIR_OUT,
		0, 0,
		urb, 3, 200);

	mutex_unlock(&dev->usb_bus_lock);

	return (ret == 3) ? 0 : -EIO;
}

static int cp2130_gpio_get_value(struct gpio_chip *gc, unsigned off)
{
	struct cp2130_device *dev = gpiochip_get_data(gc);
	int set;

	switch (off) {
	case 0:
	case 1:
	case 2:
	case 3:
	case 4:
		set = !!(dev->gpio_states[1] & (8 << off));
		break;
	case 5:
		set = !!(dev->gpio_states[0] & (1 << 0));
		break;
	case 6:
	case 7:
	case 8:
	case 9:
	case 10:
		set = !!(dev->gpio_states[0] & (4 << (off - 6)));
		break;
	default:
		set = -EINVAL;
		break;
	}
	return set;
}

static void cp2130_gpio_set_value(struct gpio_chip *gc, unsigned off, int val)
{
	cp2130_gpio_direction_output(gc, off, val);
}

static const char* cp2130_gpio_names[] = { "........-_cs0",
                                           "........-_cs1",
                                           "........-_cs2",
                                           "........-_rtr",
                                           "........-event_counter",
                                           "........-clk_out",
                                           "........-gpi",
                                           "........-gpo",
                                           "........-activity",
                                           "........-suspend",
                                           "........-_suspend",
};

int cp2130_probe(struct usb_interface *intf, const struct usb_device_id *id)
{
	struct usb_device *udev = usb_get_dev(interface_to_usbdev(intf));
	struct cp2130_device *dev;
	struct spi_master *spi_master;
	struct gpio_chip *gc;
	struct usb_host_interface *iface_desc = intf->cur_altsetting;
	struct usb_endpoint_descriptor *endpoint;
	int i, ret;

	ret = -ENOMEM;

	printk(KERN_DEBUG "cp2130 probe\n");

	if (!udev)
		return -ENODEV;

	dev = kzalloc(sizeof(struct cp2130_device), GFP_KERNEL);
	if (!dev)
		goto dev_err_out;

	dev->udev = udev;
	dev->intf = intf;

	mutex_init(&dev->usb_bus_lock);
	mutex_init(&dev->chn_config_lock);
	mutex_init(&dev->otprom_lock);

	dev->current_channel = -1;

	usb_set_intfdata(intf, dev);

	for (i = 0; i < iface_desc->desc.bNumEndpoints; ++i) {
		endpoint = &iface_desc->endpoint[i].desc;
		dev_dbg(&udev->dev, "ep addr: 0x%02x",
		        endpoint->bEndpointAddress);
		if (usb_endpoint_is_bulk_in(endpoint))
			dev_dbg(&udev->dev, "bulk in ep addr: 0x%02x",
			        endpoint->bEndpointAddress);
		if (usb_endpoint_is_bulk_out(endpoint))
			dev_dbg(&udev->dev, "bulk out ep addr: 0x%02x",
			        endpoint->bEndpointAddress);
	}

	spi_master = spi_alloc_master(&udev->dev, sizeof(void*));
	if (!spi_master)
		goto err_out;

	spi_master_set_devdata(spi_master, (void*) dev);

	spi_master->min_speed_hz = 93 * 1000 + 800; /* 93.8kHz */
	spi_master->max_speed_hz = 12 * 1000 * 1000; /* 12 MHz */

	spi_master->bus_num = -1; /* dynamically assigned */
	spi_master->num_chipselect = CP2130_NUM_GPIOS;
	spi_master->mode_bits =
		SPI_MODE_0 | SPI_MODE_1 | SPI_MODE_2 | SPI_MODE_3;

	spi_master->flags = 0;
	spi_master->setup = cp2130_spi_setup;
	spi_master->cleanup = cp2130_spi_cleanup;
	spi_master->transfer_one_message = cp2130_spi_transfer_one_message;

	ret = spi_register_master(spi_master);

	if (ret) {
		dev_err(&udev->dev, "failed to register SPI master");
		spi_master_put(spi_master);
		dev->spi_master = NULL;
		goto err_out;
	}

	dev->spi_master = spi_master;
	dev_dbg(&udev->dev, "registered SPI master");

	/* now enable the gpio chip */
	gc = &dev->gpio_chip;
	gc->direction_input = cp2130_gpio_direction_input;
	gc->direction_output = cp2130_gpio_direction_output;
	gc->get = cp2130_gpio_get_value;
	gc->set = cp2130_gpio_set_value;
	gc->can_sleep = true;

	gc->base = -1; /* auto */
	gc->ngpio = CP2130_NUM_GPIOS;
	for (i = 0; i < CP2130_NUM_GPIOS; i++) {
		dev->gpio_names[i] = kstrdup(cp2130_gpio_names[i], GFP_KERNEL);
		memcpy(dev->gpio_names[i],
		       dev_name(&spi_master->dev), 3 + 5 /* spixxxxx */);
	}
	gc->names = (const char**) dev->gpio_names;
	gc->label = dev_name(&spi_master->dev);
	gc->owner = THIS_MODULE;

	ret = gpiochip_add_data(&dev->gpio_chip, dev);
	if (ret)
		dev_err(&udev->dev, "failed to register gpio chip");

	/* start irq polling */
	dev->irq_poll_interval = CP2130_IRQ_POLL_INTERVAL;
	cp2130_gpio_irq_probe(dev);
	dev_dbg(&udev->dev, "registered irq chip");

	/* create sysfs files */
	ret = device_create_file(&intf->dev,
	                         &dev_attr_channel_config);
	if (ret)
		dev_err(&udev->dev,
		        "failed to create channel_config sysfs entry");

	ret = device_create_file(&intf->dev,
	                         &dev_attr_channel_pdata);
	if (ret)
		dev_err(&udev->dev,
		        "failed to create channel_pdata sysfs entry");

	ret = device_create_file(&intf->dev,
	                         &dev_attr_otp_rom);
	if (ret)
		dev_err(&udev->dev,
		        "failed to create otp_rom sysfs entry");

	ret = device_create_file(&intf->dev,
	                         &dev_attr_irq_poll_interval);
	if (ret)
		dev_err(&udev->dev,
		        "failed to create irq_poll_interval sysfs entry");

	INIT_WORK(&dev->update_chn_config, cp2130_update_channel_config);
	INIT_WORK(&dev->read_chn_config, cp2130_read_channel_config);
	INIT_WORK(&dev->update_otprom, cp2130_update_otprom);
	INIT_WORK(&dev->read_otprom, cp2130_read_otprom);
	schedule_work(&dev->read_chn_config);
	schedule_work(&dev->read_otprom);

	return 0;

err_out:
	kfree(dev);
	if (spi_master)
		kfree(spi_master);

dev_err_out:
	return ret;
}

void cp2130_disconnect(struct usb_interface *intf)
{
	struct cp2130_device *dev = usb_get_intfdata(intf);
	int i = dev->irq_poll_interval;

	dev->irq_poll_interval = -1;
	usleep_range(i, i + 100); /* wait for worker to complete */

	cp2130_gpio_irq_remove(dev);
	gpiochip_remove_(&dev->gpio_chip);
	for (i = 0; i < CP2130_NUM_GPIOS; i++) {
		struct cp2130_channel *chn_cfg = &dev->chn_configs[i];
		kfree(dev->gpio_names[i]);

<<<<<<< HEAD
		if (chn_cfg->pdata) {
			kfree(chn_cfg->pdata);
			chn_cfg->pdata = NULL;
		}
	}

        /* remove sysfs files */
        device_remove_file(&intf->dev,
                           &dev_attr_channel_config);
        device_remove_file(&intf->dev,
                           &dev_attr_channel_pdata);
        device_remove_file(&intf->dev,
                           &dev_attr_otp_rom);
        device_remove_file(&intf->dev,
                           &dev_attr_irq_poll_interval);

        spi_unregister_master(dev->spi_master);
=======
	/* remove sysfs files */
	device_remove_file(&intf->dev,
	                   &dev_attr_channel_config);
	device_remove_file(&intf->dev,
	                   &dev_attr_channel_pdata);
	device_remove_file(&intf->dev,
	                   &dev_attr_otp_rom);
	device_remove_file(&intf->dev,
	                   &dev_attr_irq_poll_interval);

	spi_unregister_master(dev->spi_master);
>>>>>>> 96bedca0
}

module_init(cp2130_init);
module_exit(cp2130_exit);
MODULE_AUTHOR("Jochen Henneberg <jh@henneberg-systemdesign.com>");
MODULE_DESCRIPTION("Silicon Labs CP2130 single chip USB-to-SPI brigde");
MODULE_LICENSE("GPL");

MODULE_ALIAS("cp2130");<|MERGE_RESOLUTION|>--- conflicted
+++ resolved
@@ -483,13 +483,8 @@
 
 	dev_dbg(&udev->dev, "set pdata for channel %u", chn_id);
 
-<<<<<<< HEAD
-        mutex_lock(&chip->chn_config_lock);
-	chn->pdata = kmalloc(count - 1, GFP_KERNEL);
-=======
 	mutex_lock(&chip->chn_config_lock);
 	chn->pdata = kzalloc(count - 1, GFP_KERNEL);
->>>>>>> 96bedca0
 	if (!chn->pdata) {
 		ret = -ENOMEM;
 		goto out;
@@ -1622,26 +1617,13 @@
 		struct cp2130_channel *chn_cfg = &dev->chn_configs[i];
 		kfree(dev->gpio_names[i]);
 
-<<<<<<< HEAD
 		if (chn_cfg->pdata) {
 			kfree(chn_cfg->pdata);
 			chn_cfg->pdata = NULL;
 		}
 	}
 
-        /* remove sysfs files */
-        device_remove_file(&intf->dev,
-                           &dev_attr_channel_config);
-        device_remove_file(&intf->dev,
-                           &dev_attr_channel_pdata);
-        device_remove_file(&intf->dev,
-                           &dev_attr_otp_rom);
-        device_remove_file(&intf->dev,
-                           &dev_attr_irq_poll_interval);
-
-        spi_unregister_master(dev->spi_master);
-=======
-	/* remove sysfs files */
+  /* remove sysfs files */
 	device_remove_file(&intf->dev,
 	                   &dev_attr_channel_config);
 	device_remove_file(&intf->dev,
@@ -1652,7 +1634,6 @@
 	                   &dev_attr_irq_poll_interval);
 
 	spi_unregister_master(dev->spi_master);
->>>>>>> 96bedca0
 }
 
 module_init(cp2130_init);
