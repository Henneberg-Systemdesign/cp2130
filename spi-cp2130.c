--- conflicted
+++ resolved
@@ -1051,23 +1051,13 @@
 
 		chn = &dev->chn_configs[i];
 
-<<<<<<< HEAD
-		chn->delay_mask = urb[1];
-		chn->inter_byte_delay = urb[2] << 8;
-		chn->inter_byte_delay |= urb[3] & 0xff;
-		chn->post_assert_delay = urb[4] << 8;
-		chn->post_assert_delay |= urb[5] & 0xff;
-		chn->pre_deassert_delay = urb[6] << 8;
-		chn->pre_deassert_delay |= urb[7] & 0xff;
-=======
 		chn->delay_mask = dev->usb_xfer[1];
 		chn->inter_byte_delay = dev->usb_xfer[2] << 8;
-		chn->inter_byte_delay |= dev->usb_xfer[2] & 0xff;
-		chn->post_assert_delay = dev->usb_xfer[3] << 8;
-		chn->post_assert_delay |= dev->usb_xfer[4] & 0xff;
-		chn->pre_deassert_delay = dev->usb_xfer[5] << 8;
-		chn->pre_deassert_delay |= dev->usb_xfer[6] & 0xff;
->>>>>>> 5f4f6503
+		chn->inter_byte_delay |= dev->usb_xfer[3] & 0xff;
+		chn->post_assert_delay = dev->usb_xfer[4] << 8;
+		chn->post_assert_delay |= dev->usb_xfer[5] & 0xff;
+		chn->pre_deassert_delay = dev->usb_xfer[6] << 8;
+		chn->pre_deassert_delay |= dev->usb_xfer[7] & 0xff;
 	}
 
 	mutex_unlock(&dev->usb_bus_lock);
